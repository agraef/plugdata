--- conflicted
+++ resolved
@@ -1,220 +1,217 @@
-/*
- // Copyright (c) 2021-2022 Timothy Schoen
- // For information on usage and redistribution, and for a DISCLAIMER OF ALL
- // WARRANTIES, see the file, "LICENSE.txt," in this distribution.
-*/
-
-#pragma once
-
-#include "ObjectGrid.h"          // move to impl
-#include "Utility/RateReducer.h" // move to impl
-#include "Utility/ModifierKeyListener.h"
-#include "Pd/MessageListener.h"
-#include "Constants.h"
-
-namespace pd {
-class Patch;
-}
-
-class SuggestionComponent;
-struct GraphArea;
-class Iolet;
-class Object;
-class Connection;
-class PluginEditor;
-class PluginProcessor;
-class ConnectionPathUpdater;
-class ConnectionBeingCreated;
-class TabComponent;
-
-struct ObjectDragState {
-    bool wasDragDuplicated = false;
-    bool didStartDragging = false;
-    bool wasSelectedOnMouseDown = false;
-    bool wasResized = false;
-    Point<int> canvasDragStartPosition = { 0, 0 };
-    Component::SafePointer<Object> componentBeingDragged;
-    Component::SafePointer<Object> objectSnappingInbetween;
-    Component::SafePointer<Connection> connectionToSnapInbetween;
-};
-
-class Canvas : public Component
-    , public Value::Listener
-    , public LassoSource<WeakReference<Component>>
-    , public ModifierKeyListener
-    , public FocusChangeListener
-    , public pd::MessageListener
-    , public AsyncUpdater {
-public:
-    Canvas(PluginEditor* parent, pd::Patch& patch, Component* parentGraph = nullptr);
-
-    ~Canvas() override;
-
-    PluginEditor* editor;
-    PluginProcessor* pd;
-
-    void recreateViewport();
-
-    void lookAndFeelChanged() override;
-    void paint(Graphics& g) override;
-
-    void mouseDown(MouseEvent const& e) override;
-    void mouseDrag(MouseEvent const& e) override;
-    void mouseUp(MouseEvent const& e) override;
-    void mouseMove(MouseEvent const& e) override;
-
-    void commandKeyChanged(bool isHeld) override;
-    void spaceKeyChanged(bool isHeld) override;
-    void middleMouseChanged(bool isHeld) override;
-
-    void synchroniseSplitCanvas();
-    void synchronise();
-    void performSynchronise();
-    void handleAsyncUpdate() override;
-
-    void updateDrawables();
-
-    bool keyPressed(KeyPress const& key) override;
-    void valueChanged(Value& v) override;
-
-    TabComponent* getTabbar();
-    int getTabIndex();
-    void tabChanged();
-
-    void globalFocusChanged(Component* focusedComponent) override;
-
-    void hideAllActiveEditors();
-
-    void copySelection();
-    void removeSelection();
-    void pasteSelection();
-    void duplicateSelection();
-
-    void encapsulateSelection();
-
-    bool canConnectSelectedObjects();
-    bool connectSelectedObjects();
-
-    void cancelConnectionCreation();
-
-    void undo();
-    void redo();
-
-    void checkBounds();
-
-    bool autoscroll(MouseEvent const& e);
-
-    // Multi-dragger functions
-    void deselectAll();
-    void setSelected(Component* component, bool shouldNowBeSelected, bool updateCommandStatus = true);
-    bool isSelected(Component* component) const;
-
-    SelectedItemSet<WeakReference<Component>>& getLassoSelection() override;
-
-    bool checkPanDragMode();
-    bool setPanDragMode(bool shouldPan);
-
-    void removeSelectedComponent(Component* component);
-    void findLassoItemsInArea(Array<WeakReference<Component>>& itemsFound, Rectangle<int> const& area) override;
-
-    void updateSidebarSelection();
-
-    void showSuggestions(Object* object, TextEditor* textEditor);
-    void hideSuggestions();
-
-    static bool panningModifierDown();
-
-    ObjectParameters& getInspectorParameters();
-
-    void receiveMessage(String const& symbol, int argc, t_atom* argv) override;
-
-    template<typename T>
-    Array<T*> getSelectionOfType()
-    {
-        Array<T*> result;
-
-        for (auto obj : selectedComponents) {
-            if (auto* objOfType = dynamic_cast<T*>(obj.get())) {
-                result.add(objOfType);
-            }
-        }
-
-        return result;
-    }
-
-    Viewport* viewport = nullptr;
-
-    bool connectingWithDrag = false;
-    bool connectionCancelled = false;
-    SafePointer<Iolet> nearestIolet;
-
-    pd::Patch& patch;
-
-    // Needs to be allocated before object and connection so they can deselect themselves in the destructor
-    SelectedItemSet<WeakReference<Component>> selectedComponents;
-
-    OwnedArray<Object> objects;
-    OwnedArray<Connection> connections;
-    OwnedArray<ConnectionBeingCreated> connectionsBeingCreated;
-
-    Value locked;
-    Value commandLocked;
-    Value presentationMode;
-    Value gridEnabled;
-    Value showDirection;
-
-    bool isGraph = false;
-    bool hasParentCanvas = false;
-    bool updatingBounds = false; // used by connection
-    bool isDraggingLasso = false;
-
-    Value isGraphChild = Value(var(false));
-    Value hideNameAndArgs = Value(var(false));
-    Value xRange, yRange;
-<<<<<<< HEAD
-    Value paletteDragMode;
-=======
-    Value patchWidth, patchHeight;
->>>>>>> 9e22ab72
-
-    ObjectGrid objectGrid = ObjectGrid(this);
-
-    Point<int> canvasOrigin = { 0, 0 };
-    Point<int> viewportPositionBeforeMiddleDrag = { 0, 0 };
-
-    GraphArea* graphArea = nullptr;
-    SuggestionComponent* suggestor = nullptr;
-
-    bool attachNextObjectToMouse = false;
-    // TODO: Move to drag state!
-    SafePointer<Object> lastSelectedObject;         // For auto patching
-    SafePointer<Connection> lastSelectedConnection; // For auto patching
-
-    int const minimumMovementToStartDrag = 5;
-
-    Point<int> lastMousePosition;
-    Point<int> pastedPosition;
-    Point<int> pastedPadding;
-
-    std::unique_ptr<ConnectionPathUpdater> pathUpdater;
-    RateReducer objectRateReducer = RateReducer(90);
-
-    ObjectDragState dragState;
-
-private:
-    LassoComponent<WeakReference<Component>> lasso;
-
-    RateReducer canvasRateReducer = RateReducer(90);
-
-    // Properties that can be shown in the inspector by right-clicking on canvas
-    ObjectParameters parameters = { 
-        { "Is graph", tBool, cGeneral, &isGraphChild, { "No", "Yes" } },
-        { "Hide name and arguments", tBool, cGeneral, &hideNameAndArgs, { "No", "Yes" } },
-        { "X range", tRange, cGeneral, &xRange, {} },
-        { "Y range", tRange, cGeneral, &yRange, {} },
-        { "Width", tInt, cGeneral, &patchWidth, {} },
-        { "Height", tInt, cGeneral, &patchHeight, {} }
-    };
-
-    JUCE_DECLARE_NON_COPYABLE_WITH_LEAK_DETECTOR(Canvas)
-};
+/*
+ // Copyright (c) 2021-2022 Timothy Schoen
+ // For information on usage and redistribution, and for a DISCLAIMER OF ALL
+ // WARRANTIES, see the file, "LICENSE.txt," in this distribution.
+*/
+
+#pragma once
+
+#include "ObjectGrid.h"          // move to impl
+#include "Utility/RateReducer.h" // move to impl
+#include "Utility/ModifierKeyListener.h"
+#include "Pd/MessageListener.h"
+#include "Constants.h"
+
+namespace pd {
+class Patch;
+}
+
+class SuggestionComponent;
+struct GraphArea;
+class Iolet;
+class Object;
+class Connection;
+class PluginEditor;
+class PluginProcessor;
+class ConnectionPathUpdater;
+class ConnectionBeingCreated;
+class TabComponent;
+
+struct ObjectDragState {
+    bool wasDragDuplicated = false;
+    bool didStartDragging = false;
+    bool wasSelectedOnMouseDown = false;
+    bool wasResized = false;
+    Point<int> canvasDragStartPosition = { 0, 0 };
+    Component::SafePointer<Object> componentBeingDragged;
+    Component::SafePointer<Object> objectSnappingInbetween;
+    Component::SafePointer<Connection> connectionToSnapInbetween;
+};
+
+class Canvas : public Component
+    , public Value::Listener
+    , public LassoSource<WeakReference<Component>>
+    , public ModifierKeyListener
+    , public FocusChangeListener
+    , public pd::MessageListener
+    , public AsyncUpdater {
+public:
+    Canvas(PluginEditor* parent, pd::Patch& patch, Component* parentGraph = nullptr);
+
+    ~Canvas() override;
+
+    PluginEditor* editor;
+    PluginProcessor* pd;
+
+    void recreateViewport();
+
+    void lookAndFeelChanged() override;
+    void paint(Graphics& g) override;
+
+    void mouseDown(MouseEvent const& e) override;
+    void mouseDrag(MouseEvent const& e) override;
+    void mouseUp(MouseEvent const& e) override;
+    void mouseMove(MouseEvent const& e) override;
+
+    void commandKeyChanged(bool isHeld) override;
+    void spaceKeyChanged(bool isHeld) override;
+    void middleMouseChanged(bool isHeld) override;
+
+    void synchroniseSplitCanvas();
+    void synchronise();
+    void performSynchronise();
+    void handleAsyncUpdate() override;
+
+    void updateDrawables();
+
+    bool keyPressed(KeyPress const& key) override;
+    void valueChanged(Value& v) override;
+
+    TabComponent* getTabbar();
+    int getTabIndex();
+    void tabChanged();
+
+    void globalFocusChanged(Component* focusedComponent) override;
+
+    void hideAllActiveEditors();
+
+    void copySelection();
+    void removeSelection();
+    void pasteSelection();
+    void duplicateSelection();
+
+    void encapsulateSelection();
+
+    bool canConnectSelectedObjects();
+    bool connectSelectedObjects();
+
+    void cancelConnectionCreation();
+
+    void undo();
+    void redo();
+
+    void checkBounds();
+
+    bool autoscroll(MouseEvent const& e);
+
+    // Multi-dragger functions
+    void deselectAll();
+    void setSelected(Component* component, bool shouldNowBeSelected, bool updateCommandStatus = true);
+    bool isSelected(Component* component) const;
+
+    SelectedItemSet<WeakReference<Component>>& getLassoSelection() override;
+
+    bool checkPanDragMode();
+    bool setPanDragMode(bool shouldPan);
+
+    void removeSelectedComponent(Component* component);
+    void findLassoItemsInArea(Array<WeakReference<Component>>& itemsFound, Rectangle<int> const& area) override;
+
+    void updateSidebarSelection();
+
+    void showSuggestions(Object* object, TextEditor* textEditor);
+    void hideSuggestions();
+
+    static bool panningModifierDown();
+
+    ObjectParameters& getInspectorParameters();
+
+    void receiveMessage(String const& symbol, int argc, t_atom* argv) override;
+
+    template<typename T>
+    Array<T*> getSelectionOfType()
+    {
+        Array<T*> result;
+
+        for (auto obj : selectedComponents) {
+            if (auto* objOfType = dynamic_cast<T*>(obj.get())) {
+                result.add(objOfType);
+            }
+        }
+
+        return result;
+    }
+
+    Viewport* viewport = nullptr;
+
+    bool connectingWithDrag = false;
+    bool connectionCancelled = false;
+    SafePointer<Iolet> nearestIolet;
+
+    pd::Patch& patch;
+
+    // Needs to be allocated before object and connection so they can deselect themselves in the destructor
+    SelectedItemSet<WeakReference<Component>> selectedComponents;
+
+    OwnedArray<Object> objects;
+    OwnedArray<Connection> connections;
+    OwnedArray<ConnectionBeingCreated> connectionsBeingCreated;
+
+    Value locked;
+    Value commandLocked;
+    Value presentationMode;
+    Value gridEnabled;
+    Value showDirection;
+
+    bool isGraph = false;
+    bool hasParentCanvas = false;
+    bool updatingBounds = false; // used by connection
+    bool isDraggingLasso = false;
+
+    Value isGraphChild = Value(var(false));
+    Value hideNameAndArgs = Value(var(false));
+    Value xRange, yRange;
+    Value paletteDragMode;
+    Value patchWidth, patchHeight;
+
+    ObjectGrid objectGrid = ObjectGrid(this);
+
+    Point<int> canvasOrigin = { 0, 0 };
+    Point<int> viewportPositionBeforeMiddleDrag = { 0, 0 };
+
+    GraphArea* graphArea = nullptr;
+    SuggestionComponent* suggestor = nullptr;
+
+    bool attachNextObjectToMouse = false;
+    // TODO: Move to drag state!
+    SafePointer<Object> lastSelectedObject;         // For auto patching
+    SafePointer<Connection> lastSelectedConnection; // For auto patching
+
+    int const minimumMovementToStartDrag = 5;
+
+    Point<int> lastMousePosition;
+    Point<int> pastedPosition;
+    Point<int> pastedPadding;
+
+    std::unique_ptr<ConnectionPathUpdater> pathUpdater;
+    RateReducer objectRateReducer = RateReducer(90);
+
+    ObjectDragState dragState;
+
+private:
+    LassoComponent<WeakReference<Component>> lasso;
+
+    RateReducer canvasRateReducer = RateReducer(90);
+
+    // Properties that can be shown in the inspector by right-clicking on canvas
+    ObjectParameters parameters = { 
+        { "Is graph", tBool, cGeneral, &isGraphChild, { "No", "Yes" } },
+        { "Hide name and arguments", tBool, cGeneral, &hideNameAndArgs, { "No", "Yes" } },
+        { "X range", tRange, cGeneral, &xRange, {} },
+        { "Y range", tRange, cGeneral, &yRange, {} },
+        { "Width", tInt, cGeneral, &patchWidth, {} },
+        { "Height", tInt, cGeneral, &patchHeight, {} }
+    };
+
+    JUCE_DECLARE_NON_COPYABLE_WITH_LEAK_DETECTOR(Canvas)
+};