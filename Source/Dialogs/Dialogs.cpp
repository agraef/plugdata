--- conflicted
+++ resolved
@@ -1,688 +1,683 @@
-/*
- // Copyright (c) 2021-2022 Timothy Schoen
- // For information on usage and redistribution, and for a DISCLAIMER OF ALL
- // WARRANTIES, see the file, "LICENSE.txt," in this distribution.
- */
-
-#include <juce_gui_basics/juce_gui_basics.h>
-#include <juce_audio_devices/juce_audio_devices.h>
-
-#include <utility>
-#include "Utility/Config.h"
-#include "Utility/Fonts.h"
-
-#include "Dialogs.h"
-
-#include "LookAndFeel.h"
-#include "PluginEditor.h"
-#include "PluginProcessor.h"
-
-#include "Utility/ArrowPopupMenu.h"
-
-#include "Sidebar/Sidebar.h"
-#include "Object.h"
-#include "Objects/ObjectBase.h"
-#include "SaveDialog.h"
-#include "ArrayDialog.h"
-#include "SettingsDialog.h"
-#include "TextEditorDialog.h"
-#include "ObjectBrowserDialog.h"
-#include "ObjectReferenceDialog.h"
-#include "Heavy/HeavyExportDialog.h"
-#include "MainMenu.h"
-#include "AddObjectMenu.h"
-#include "Canvas.h"
-#include "Connection.h"
-#include "Deken.h"
-#include "PatchStorage.h"
-
-Component* Dialogs::showTextEditorDialog(String const& text, String filename, std::function<void(String, bool)> callback)
-{
-    auto* editor = new TextEditorDialog(std::move(filename));
-    editor->editor.setText(text);
-    editor->onClose = std::move(callback);
-    return editor;
-}
-
-void Dialogs::appendTextToTextEditorDialog(Component* dialog, String const& text)
-{
-    if (!dialog)
-        return;
-
-    auto& editor = dynamic_cast<TextEditorDialog*>(dialog)->editor;
-    editor.setText(editor.getText() + text);
-}
-
-void Dialogs::showSaveDialog(std::unique_ptr<Dialog>* target, Component* centre, String const& filename, std::function<void(int)> callback, int margin, bool withLogo)
-{
-    if (*target)
-        return;
-
-<<<<<<< HEAD
-    auto* dialog = new Dialog(target, centre, 265, 270, false, margin);
-    auto* saveDialog = new SaveDialog(dialog, filename, std::move(callback));
-=======
-    auto* dialog = new Dialog(target, centre, 265, withLogo ? 270 : 210, false, margin);
-    auto* saveDialog = new SaveDialog(dialog, filename, std::move(callback), withLogo);
->>>>>>> ac8becd2
-
-    dialog->setViewedComponent(saveDialog);
-    target->reset(dialog);
-
-    centre->getTopLevelComponent()->toFront(true);
-}
-void Dialogs::showArrayDialog(std::unique_ptr<Dialog>* target, Component* centre, ArrayDialogCallback callback)
-{
-    if (*target)
-        return;
-
-    auto* dialog = new Dialog(target, centre, 300, 270, false);
-    auto* arrayDialog = new ArrayDialog(dialog, std::move(callback));
-    dialog->setViewedComponent(arrayDialog);
-    target->reset(dialog);
-}
-
-void Dialogs::showSettingsDialog(PluginEditor* editor)
-{
-    auto* dialog = new Dialog(&editor->openedDialog, editor, 675, 500, true);
-    auto* settingsDialog = new SettingsDialog(editor);
-    dialog->setViewedComponent(settingsDialog);
-    editor->openedDialog.reset(dialog);
-}
-
-void Dialogs::showMainMenu(PluginEditor* editor, Component* centre)
-{
-    auto* popup = new MainMenu(editor);
-
-    ArrowPopupMenu::showMenuAsync(popup, PopupMenu::Options().withMinimumWidth(210).withMaximumNumColumns(1).withTargetComponent(centre).withParentComponent(editor),
-        [editor, popup, settingsTree = SettingsFile::getInstance()->getValueTree()](int result) mutable {
-            switch (result) {
-            case MainMenu::MenuItem::NewPatch: {
-                editor->newProject();
-                break;
-            }
-            case MainMenu::MenuItem::OpenPatch: {
-                editor->openProject();
-                break;
-            }
-            case MainMenu::MenuItem::Save: {
-                if (editor->getCurrentCanvas())
-                    editor->saveProject();
-                break;
-            }
-            case MainMenu::MenuItem::SaveAs: {
-                if (editor->getCurrentCanvas())
-                    editor->saveProjectAs();
-                break;
-            }
-            case MainMenu::MenuItem::CompiledMode: {
-                bool ticked = settingsTree.hasProperty("hvcc_mode") && static_cast<bool>(settingsTree.getProperty("hvcc_mode"));
-                settingsTree.setProperty("hvcc_mode", !ticked, nullptr);
-                break;
-            }
-            case MainMenu::MenuItem::Compile: {
-                Dialogs::showHeavyExportDialog(&editor->openedDialog, editor);
-                break;
-            }
-            case MainMenu::MenuItem::FindExternals: {
-                Dialogs::showDeken(editor);
-                break;
-            }
-                /*
-        case MainMenu::MenuItem::Discover: {
-            Dialogs::showPatchStorage(editor);
-            break;
-        } */
-            case MainMenu::MenuItem::Settings: {
-                Dialogs::showSettingsDialog(editor);
-                break;
-            }
-            case MainMenu::MenuItem::About: {
-                auto* dialog = new Dialog(&editor->openedDialog, editor, 675, 500, true);
-                auto* aboutPanel = new AboutPanel();
-                dialog->setViewedComponent(aboutPanel);
-                editor->openedDialog.reset(dialog);
-                break;
-            }
-            default: {
-                break;
-            }
-            }
-
-            MessageManager::callAsync([popup]() {
-                delete popup;
-            });
-        });
-}
-
-void Dialogs::showOkayCancelDialog(std::unique_ptr<Dialog>* target, Component* parent, String const& title, std::function<void(bool)> const& callback)
-{
-
-    class OkayCancelDialog : public Component {
-
-    public:
-        OkayCancelDialog(Dialog* dialog, String const& title, std::function<void(bool)> const& callback)
-            : label("", title)
-        {
-            setSize(400, 200);
-            addAndMakeVisible(label);
-            addAndMakeVisible(cancel);
-            addAndMakeVisible(okay);
-
-            cancel.setColour(TextButton::buttonColourId, Colours::transparentBlack);
-            okay.setColour(TextButton::buttonColourId, Colours::transparentBlack);
-
-            cancel.onClick = [dialog, callback] {
-                callback(false);
-                dialog->closeDialog();
-            };
-
-            okay.onClick = [dialog, callback] {
-                callback(true);
-                dialog->closeDialog();
-            };
-
-            cancel.changeWidthToFitText();
-            okay.changeWidthToFitText();
-            setOpaque(false);
-        }
-
-        void resized() override
-        {
-            label.setBounds(20, 25, 360, 30);
-            cancel.setBounds(20, 80, 80, 25);
-            okay.setBounds(300, 80, 80, 25);
-        }
-
-    private:
-        Label label;
-
-        TextButton cancel = TextButton("Cancel");
-        TextButton okay = TextButton("OK");
-    };
-
-    auto* dialog = new Dialog(target, parent, 400, 130, false);
-    auto* dialogContent = new OkayCancelDialog(dialog, title, callback);
-
-    dialog->setViewedComponent(dialogContent);
-    target->reset(dialog);
-}
-
-void Dialogs::showHeavyExportDialog(std::unique_ptr<Dialog>* target, Component* parent)
-{
-    auto* dialog = new Dialog(target, parent, 625, 400, true);
-    auto* dialogContent = new HeavyExportDialog(dialog);
-
-    dialog->setViewedComponent(dialogContent);
-    target->reset(dialog);
-}
-
-void Dialogs::showObjectBrowserDialog(std::unique_ptr<Dialog>* target, Component* parent)
-{
-
-    auto* dialog = new Dialog(target, parent, 750, 450, true);
-    auto* dialogContent = new ObjectBrowserDialog(parent, dialog);
-
-    dialog->setViewedComponent(dialogContent);
-    target->reset(dialog);
-}
-
-void Dialogs::showObjectReferenceDialog(std::unique_ptr<Dialog>* target, Component* parent, String const& objectName)
-{
-    auto* dialog = new Dialog(target, parent, 750, 450, true);
-    auto* dialogContent = new ObjectReferenceDialog(dynamic_cast<PluginEditor*>(parent), false);
-
-    dialogContent->showObject(objectName);
-
-    dialog->setViewedComponent(dialogContent);
-    target->reset(dialog);
-}
-
-void Dialogs::showDeken(PluginEditor* editor)
-{
-    auto* dialog = new Dialog(&editor->openedDialog, editor, 675, 500, true);
-    auto* dialogContent = new Deken();
-    dialog->setViewedComponent(dialogContent);
-    editor->openedDialog.reset(dialog);
-}
-
-void Dialogs::showPatchStorage(PluginEditor* editor)
-{
-    auto* dialog = new Dialog(&editor->openedDialog, editor, 800, 550, true);
-    auto* dialogContent = new PatchStorage();
-    dialog->setViewedComponent(dialogContent);
-    editor->openedDialog.reset(dialog);
-}
-
-StringArray DekenInterface::getExternalPaths()
-{
-    StringArray searchPaths;
-
-    for (auto package : PackageManager::getInstance()->packageState) {
-        if (!package.hasProperty("AddToPath") || !static_cast<bool>(package.getProperty("AddToPath"))) {
-            continue;
-        }
-
-        searchPaths.add(package.getProperty("Path"));
-    }
-
-    return searchPaths;
-}
-
-bool Dialog::wantsRoundedCorners() const
-{
-    // Check if the editor wants rounded corners
-    if (auto* editor = dynamic_cast<PluginEditor*>(parentComponent)) {
-        return editor->wantsRoundedCorners();
-    }
-    // Otherwise assume rounded corners for the rest of the UI
-    else {
-        return true;
-    }
-}
-
-void Dialogs::askToLocatePatch(PluginEditor* editor, String const& backupState, std::function<void(File)> callback)
-{
-    class LocatePatchDialog : public Component {
-
-    public:
-        LocatePatchDialog(Dialog* dialog, String backup, std::function<void(File)> callback)
-            : label("", "")
-            , backupState(std::move(backup))
-        {
-            setSize(400, 200);
-            addAndMakeVisible(label);
-            addAndMakeVisible(locate);
-            addAndMakeVisible(loadFromState);
-
-            locate.setColour(TextButton::buttonColourId, Colours::transparentBlack);
-            loadFromState.setColour(TextButton::buttonColourId, Colours::transparentBlack);
-
-            locate.onClick = [this, dialog, callback] {
-                callback(File());
-
-                openChooser = std::make_unique<FileChooser>("Choose file to open", File(SettingsFile::getInstance()->getProperty<String>("last_filechooser_path")), "*.pd", SettingsFile::getInstance()->wantsNativeDialog());
-
-                openChooser->launchAsync(FileBrowserComponent::openMode | FileBrowserComponent::canSelectFiles, [callback](FileChooser const& f) {
-                    File openedFile = f.getResult();
-                    if (openedFile.existsAsFile()) {
-                        callback(openedFile);
-                    }
-                });
-
-                dialog->closeDialog();
-            };
-
-            loadFromState.onClick = [this, dialog, callback] {
-                if (backupState.isEmpty())
-                    backupState = pd::Instance::defaultPatch;
-
-                auto patchFile = File::createTempFile(".pd");
-                patchFile.replaceWithText(backupState);
-
-                callback(patchFile);
-                dialog->closeDialog();
-            };
-
-            locate.changeWidthToFitText();
-            loadFromState.changeWidthToFitText();
-            setOpaque(false);
-        }
-
-        void resized() override
-        {
-            label.setBounds(20, 25, 360, 30);
-            loadFromState.setBounds(20, 80, 80, 25);
-            locate.setBounds(300, 80, 80, 25);
-        }
-
-    private:
-        Label label;
-        String backupState;
-
-        std::unique_ptr<FileChooser> openChooser;
-
-        TextButton loadFromState = TextButton("Use saved state");
-        TextButton locate = TextButton("Locate...");
-    };
-
-    auto* dialog = new Dialog(&editor->openedDialog, editor, 400, 130, false);
-    auto* dialogContent = new LocatePatchDialog(dialog, backupState, std::move(callback));
-
-    dialog->setViewedComponent(dialogContent);
-    editor->openedDialog.reset(dialog);
-}
-
-void Dialogs::showCanvasRightClickMenu(Canvas* cnv, Component* originalComponent, Point<int> position)
-{
-    struct QuickActionsBar : public PopupMenu::CustomComponent {
-        struct QuickActionButton : public TextButton {
-            QuickActionButton(String buttonText)
-                : TextButton(buttonText)
-            {
-            }
-
-            void paint(Graphics& g) override
-            {
-                auto textColour = findColour(PlugDataColour::sidebarTextColourId);
-
-                if (!isEnabled()) {
-                    textColour = textColour.withAlpha(0.35f);
-                } else if (isOver() || isDown()) {
-                    auto bounds = getLocalBounds().toFloat();
-                    bounds = bounds.withSizeKeepingCentre(bounds.getHeight(), bounds.getHeight());
-
-                    g.setColour(findColour(PlugDataColour::popupMenuActiveBackgroundColourId));
-                    PlugDataLook::fillSmoothedRectangle(g, bounds, Corners::defaultCornerRadius);
-
-                    textColour = findColour(PlugDataColour::sidebarActiveTextColourId);
-                }
-
-                Fonts::drawIcon(g, getButtonText(), std::max(0, getWidth() - getHeight()) / 2, 0, getHeight(), textColour, 12.8f);
-            }
-        };
-
-        CheckedTooltip tooltipWindow;
-
-        QuickActionsBar(ApplicationCommandManager* commandManager)
-            : tooltipWindow(this)
-        {
-            auto commandIds = Array<CommandID> { CommandIDs::Cut, CommandIDs::Copy, CommandIDs::Paste, CommandIDs::Duplicate, CommandIDs::Delete };
-
-            for (auto* button : Array<TextButton*> { &cut, &copy, &paste, &duplicate, &remove }) {
-                addAndMakeVisible(button);
-                button->getProperties().set("Style", "LargeIcon");
-                auto id = commandIds.removeAndReturn(0);
-
-                button->onClick = [commandManager, id]() {
-                    if (auto* editor = dynamic_cast<PluginEditor*>(commandManager)) {
-                        editor->grabKeyboardFocus();
-                    }
-
-                    ApplicationCommandTarget::InvocationInfo info(id);
-                    info.invocationMethod = ApplicationCommandTarget::InvocationInfo::fromMenu;
-                    commandManager->invoke(info, true);
-                };
-
-                if (auto* registeredInfo = commandManager->getCommandForID(id)) {
-                    ApplicationCommandInfo info(*registeredInfo);
-                    commandManager->getTargetForCommand(id, info);
-                    bool canPerformCommand = (info.flags & ApplicationCommandInfo::isDisabled) == 0;
-                    button->setEnabled(canPerformCommand);
-                } else {
-                    button->setEnabled(false);
-                }
-            }
-
-            cut.setTooltip("Cut");
-            copy.setTooltip("Copy");
-            paste.setTooltip("Paste");
-            duplicate.setTooltip("Duplicate");
-            remove.setTooltip("Delete");
-        }
-
-        void getIdealSize(int& idealWidth, int& idealHeight) override
-        {
-            idealWidth = 130;
-            idealHeight = 26;
-        }
-
-        void resized() override
-        {
-            auto buttonHeight = 26;
-            auto buttonWidth = getWidth() / 5;
-            auto bounds = getLocalBounds();
-
-            for (auto* button : Array<TextButton*> { &cut, &copy, &paste, &duplicate, &remove }) {
-                button->setBounds(bounds.removeFromLeft(buttonWidth).withHeight(buttonHeight));
-            }
-        }
-
-        QuickActionButton cut = QuickActionButton(Icons::Cut);
-        QuickActionButton copy = QuickActionButton(Icons::Copy);
-        QuickActionButton paste = QuickActionButton(Icons::Paste);
-        QuickActionButton duplicate = QuickActionButton(Icons::Duplicate);
-        QuickActionButton remove = QuickActionButton(Icons::Trash);
-    };
-
-    // We have a custom function for this, instead of the default JUCE way, because the default JUCE way is broken on Linux
-    // It will not find a target to apply the command to once the popupmenu grabs focus...
-    auto addCommandItem = [commandManager = cnv->editor](PopupMenu& menu, const CommandID commandID, String displayName = "") {
-        if (auto* registeredInfo = commandManager->getCommandForID(commandID)) {
-            ApplicationCommandInfo info(*registeredInfo);
-            commandManager->getCommandInfo(commandID, info);
-
-            PopupMenu::Item i;
-            i.text = displayName.isNotEmpty() ? std::move(displayName) : info.shortName;
-            i.itemID = (int)commandID;
-            i.commandManager = commandManager;
-            i.isEnabled = (info.flags & ApplicationCommandInfo::isDisabled) == 0;
-            i.isTicked = (info.flags & ApplicationCommandInfo::isTicked) != 0;
-            menu.addItem(std::move(i));
-        }
-    };
-
-    cnv->cancelConnectionCreation();
-
-    // Info about selection status
-    auto selectedBoxes = cnv->getSelectionOfType<Object>();
-
-    // If we directly right-clicked on an object, make sure it has been added to selection
-    if (auto* obj = dynamic_cast<Object*>(originalComponent)) {
-        selectedBoxes.addIfNotAlreadyThere(obj);
-    } else if (auto* obj = originalComponent->findParentComponentOfClass<Object>()) {
-        selectedBoxes.addIfNotAlreadyThere(obj);
-    }
-
-    bool hasSelection = !selectedBoxes.isEmpty();
-    bool multiple = selectedBoxes.size() > 1;
-    bool locked = getValue<bool>(cnv->locked);
-
-    auto object = Component::SafePointer<Object>(hasSelection ? selectedBoxes.getFirst() : nullptr);
-
-    // Find top-level object, so we never trigger it on an object inside a graph
-    if (object && object->findParentComponentOfClass<Object>()) {
-        while (auto* nextObject = object->findParentComponentOfClass<Object>()) {
-            object = nextObject;
-        }
-    }
-
-    auto* editor = cnv->editor;
-    auto params = object && object->gui ? object->gui->getParameters() : ObjectParameters();
-    bool canBeOpened = object && object->gui && object->gui->canOpenFromMenu();
-
-    enum MenuOptions {
-        Extra = 1,
-        Open,
-        Help,
-        Reference,
-        ToFront,
-        Forward,
-        Backward,
-        ToBack,
-        Properties
-    };
-    // Create popup menu
-    PopupMenu popupMenu;
-
-    popupMenu.addCustomItem(Extra, std::make_unique<QuickActionsBar>(editor), nullptr, "Quick Actions");
-    popupMenu.addSeparator();
-
-    popupMenu.addItem(Open, "Open", object && !multiple && canBeOpened); // for opening subpatches
-
-    popupMenu.addSeparator();
-    popupMenu.addItem(Help, "Help", object != nullptr);
-    popupMenu.addItem(Reference, "Reference", object != nullptr);
-    popupMenu.addSeparator();
-
-    bool selectedConnection = false, noneSegmented = true;
-    for (auto& connection : cnv->getSelectionOfType<Connection>()) {
-        noneSegmented = noneSegmented && !connection->isSegmented();
-        selectedConnection = true;
-    }
-
-    popupMenu.addItem("Curved Connection", selectedConnection, selectedConnection && !noneSegmented, [editor, cnv, noneSegmented]() {
-        bool segmented = noneSegmented;
-        auto* cnv = editor->getCurrentCanvas();
-
-        // cnv->patch.startUndoSequence("ChangeSegmentedPaths");
-
-        for (auto& connection : cnv->getSelectionOfType<Connection>()) {
-            connection->setSegmented(segmented);
-        }
-
-        // cnv->patch.endUndoSequence("ChangeSegmentedPaths");
-    });
-    addCommandItem(popupMenu, CommandIDs::ConnectionPathfind);
-
-    popupMenu.addSeparator();
-    addCommandItem(popupMenu, CommandIDs::Encapsulate);
-    popupMenu.addSeparator();
-
-    PopupMenu orderMenu;
-    orderMenu.addItem(ToFront, "To Front", object != nullptr && !locked);
-    orderMenu.addItem(Forward, "Move forward", object != nullptr && !locked);
-    orderMenu.addItem(Backward, "Move backward", object != nullptr && !locked);
-    orderMenu.addItem(ToBack, "To Back", object != nullptr && !locked);
-    popupMenu.addSubMenu("Order", orderMenu, !locked);
-
-    popupMenu.addSeparator();
-    popupMenu.addItem(Properties, "Properties", (originalComponent == cnv || (object && !params.getParameters().isEmpty())) && !locked);
-    // showObjectReferenceDialog
-    auto callback = [cnv, editor, object, originalComponent, params, position, selectedBoxes](int result) mutable {
-        cnv->grabKeyboardFocus();
-
-        // Make sure that iolets don't hang in hovered state
-        for (auto* object : cnv->objects) {
-            for (auto* iolet : object->iolets)
-                reinterpret_cast<Component*>(iolet)->repaint();
-        }
-
-        // Set position where new objet will be created
-        if (result > 100) {
-            cnv->lastMousePosition = cnv->getLocalPoint(nullptr, position);
-        }
-
-        if (result == Properties) {
-            if (originalComponent == cnv) {
-                editor->sidebar->showParameters("canvas", cnv->getInspectorParameters());
-            } else if (object && object->gui) {
-
-                cnv->pd->lockAudioThread();
-                // this makes sure that objects can handle the "properties" message as well if they like, for example for [else/properties]
-                auto* pdClass = pd_class(&static_cast<t_gobj*>(object->getPointer())->g_pd);
-                auto propertiesFn = class_getpropertiesfn(pdClass);
-
-                if (propertiesFn)
-                    propertiesFn(static_cast<t_gobj*>(object->getPointer()), cnv->patch.getPointer().get());
-                cnv->pd->unlockAudioThread();
-
-                editor->sidebar->showParameters(object->gui->getText(), params);
-            }
-
-            return;
-        }
-
-        if ((!object && result < 100) || result <= 0) {
-            return;
-        }
-
-        if (object)
-            object->repaint();
-
-        switch (result) {
-        case Open: // Open subpatch
-            object->gui->openFromMenu();
-            break;
-        case ToFront: {
-            auto objects = cnv->patch.getObjects();
-
-            // The FORWARD double for loop makes sure that they keep their original order
-            cnv->patch.startUndoSequence("ToFront");
-            for (auto& object : objects) {
-                for (auto* selectedBox : selectedBoxes) {
-                    if (object == selectedBox->getPointer()) {
-                        selectedBox->toFront(false);
-                        if (selectedBox->gui)
-                            selectedBox->gui->moveToFront();
-                    }
-                }
-            }
-            cnv->patch.startUndoSequence("ToBack");
-            cnv->synchronise();
-            break;
-        }
-        case Forward: {
-            auto objects = cnv->patch.getObjects();
-
-            // The FORWARD double for loop makes sure that they keep their original order
-            cnv->patch.startUndoSequence("MoveForward");
-            for (auto& object : objects) {
-                for (auto* selectedBox : selectedBoxes) {
-                    if (object == selectedBox->getPointer()) {
-                        selectedBox->toFront(false);
-                        if (selectedBox->gui)
-                            selectedBox->gui->moveForward();
-                    }
-                }
-            }
-            cnv->patch.startUndoSequence("MoveForward");
-            cnv->synchronise();
-            break;
-        }
-        case Backward: {
-            auto objects = cnv->patch.getObjects();
-
-            cnv->patch.startUndoSequence("MoveBackward");
-            // The REVERSE double for loop makes sure that they keep their original order
-            for (int i = objects.size() - 1; i >= 0; i--) {
-                for (auto* selectedBox : selectedBoxes) {
-                    if (objects[i] == selectedBox->getPointer()) {
-                        selectedBox->toBack();
-                        if (selectedBox->gui)
-                            selectedBox->gui->moveBackward();
-                    }
-                }
-            }
-            cnv->patch.endUndoSequence("MoveBackward");
-            cnv->synchronise();
-            break;
-        }
-        case ToBack: {
-            auto objects = cnv->patch.getObjects();
-
-            cnv->patch.startUndoSequence("ToBack");
-            // The REVERSE double for loop makes sure that they keep their original order
-            for (int i = objects.size() - 1; i >= 0; i--) {
-                for (auto* selectedBox : selectedBoxes) {
-                    if (objects[i] == selectedBox->getPointer()) {
-                        selectedBox->toBack();
-                        if (selectedBox->gui)
-                            selectedBox->gui->moveToBack();
-                    }
-                }
-            }
-            cnv->patch.endUndoSequence("ToBack");
-            cnv->synchronise();
-            break;
-        }
-        case Help:
-            object->openHelpPatch();
-            break;
-        case Reference:
-            Dialogs::showObjectReferenceDialog(&editor->openedDialog, editor, object->gui->getType());
-            break;
-        default:
-            break;
-        }
-    };
-
-    auto* parent = ProjectInfo::canUseSemiTransparentWindows() ? nullptr : editor;
-
-    popupMenu.showMenuAsync(PopupMenu::Options().withMinimumWidth(100).withMaximumNumColumns(1).withParentComponent(parent).withTargetScreenArea(Rectangle<int>(position, position.translated(1, 1))), ModalCallbackFunction::create(callback));
-}
-
-void Dialogs::showObjectMenu(PluginEditor* editor, Component* target)
-{
-    AddObjectMenu::show(editor, editor->getLocalArea(target, target->getLocalBounds()));
-}
+/*
+ // Copyright (c) 2021-2022 Timothy Schoen
+ // For information on usage and redistribution, and for a DISCLAIMER OF ALL
+ // WARRANTIES, see the file, "LICENSE.txt," in this distribution.
+ */
+
+#include <juce_gui_basics/juce_gui_basics.h>
+#include <juce_audio_devices/juce_audio_devices.h>
+
+#include <utility>
+#include "Utility/Config.h"
+#include "Utility/Fonts.h"
+
+#include "Dialogs.h"
+
+#include "LookAndFeel.h"
+#include "PluginEditor.h"
+#include "PluginProcessor.h"
+
+#include "Utility/ArrowPopupMenu.h"
+
+#include "Sidebar/Sidebar.h"
+#include "Object.h"
+#include "Objects/ObjectBase.h"
+#include "SaveDialog.h"
+#include "ArrayDialog.h"
+#include "SettingsDialog.h"
+#include "TextEditorDialog.h"
+#include "ObjectBrowserDialog.h"
+#include "ObjectReferenceDialog.h"
+#include "Heavy/HeavyExportDialog.h"
+#include "MainMenu.h"
+#include "AddObjectMenu.h"
+#include "Canvas.h"
+#include "Connection.h"
+#include "Deken.h"
+#include "PatchStorage.h"
+
+Component* Dialogs::showTextEditorDialog(String const& text, String filename, std::function<void(String, bool)> callback)
+{
+    auto* editor = new TextEditorDialog(std::move(filename));
+    editor->editor.setText(text);
+    editor->onClose = std::move(callback);
+    return editor;
+}
+
+void Dialogs::appendTextToTextEditorDialog(Component* dialog, String const& text)
+{
+    if (!dialog)
+        return;
+
+    auto& editor = dynamic_cast<TextEditorDialog*>(dialog)->editor;
+    editor.setText(editor.getText() + text);
+}
+
+void Dialogs::showSaveDialog(std::unique_ptr<Dialog>* target, Component* centre, String const& filename, std::function<void(int)> callback, int margin, bool withLogo)
+{
+    if (*target)
+        return;
+
+    auto* dialog = new Dialog(target, centre, 265, withLogo ? 270 : 210, false, margin);
+    auto* saveDialog = new SaveDialog(dialog, filename, std::move(callback), withLogo);
+
+    dialog->setViewedComponent(saveDialog);
+    target->reset(dialog);
+
+    centre->getTopLevelComponent()->toFront(true);
+}
+void Dialogs::showArrayDialog(std::unique_ptr<Dialog>* target, Component* centre, ArrayDialogCallback callback)
+{
+    if (*target)
+        return;
+
+    auto* dialog = new Dialog(target, centre, 300, 270, false);
+    auto* arrayDialog = new ArrayDialog(dialog, std::move(callback));
+    dialog->setViewedComponent(arrayDialog);
+    target->reset(dialog);
+}
+
+void Dialogs::showSettingsDialog(PluginEditor* editor)
+{
+    auto* dialog = new Dialog(&editor->openedDialog, editor, 675, 500, true);
+    auto* settingsDialog = new SettingsDialog(editor);
+    dialog->setViewedComponent(settingsDialog);
+    editor->openedDialog.reset(dialog);
+}
+
+void Dialogs::showMainMenu(PluginEditor* editor, Component* centre)
+{
+    auto* popup = new MainMenu(editor);
+
+    ArrowPopupMenu::showMenuAsync(popup, PopupMenu::Options().withMinimumWidth(210).withMaximumNumColumns(1).withTargetComponent(centre).withParentComponent(editor),
+        [editor, popup, settingsTree = SettingsFile::getInstance()->getValueTree()](int result) mutable {
+            switch (result) {
+            case MainMenu::MenuItem::NewPatch: {
+                editor->newProject();
+                break;
+            }
+            case MainMenu::MenuItem::OpenPatch: {
+                editor->openProject();
+                break;
+            }
+            case MainMenu::MenuItem::Save: {
+                if (editor->getCurrentCanvas())
+                    editor->saveProject();
+                break;
+            }
+            case MainMenu::MenuItem::SaveAs: {
+                if (editor->getCurrentCanvas())
+                    editor->saveProjectAs();
+                break;
+            }
+            case MainMenu::MenuItem::CompiledMode: {
+                bool ticked = settingsTree.hasProperty("hvcc_mode") && static_cast<bool>(settingsTree.getProperty("hvcc_mode"));
+                settingsTree.setProperty("hvcc_mode", !ticked, nullptr);
+                break;
+            }
+            case MainMenu::MenuItem::Compile: {
+                Dialogs::showHeavyExportDialog(&editor->openedDialog, editor);
+                break;
+            }
+            case MainMenu::MenuItem::FindExternals: {
+                Dialogs::showDeken(editor);
+                break;
+            }
+                /*
+        case MainMenu::MenuItem::Discover: {
+            Dialogs::showPatchStorage(editor);
+            break;
+        } */
+            case MainMenu::MenuItem::Settings: {
+                Dialogs::showSettingsDialog(editor);
+                break;
+            }
+            case MainMenu::MenuItem::About: {
+                auto* dialog = new Dialog(&editor->openedDialog, editor, 675, 500, true);
+                auto* aboutPanel = new AboutPanel();
+                dialog->setViewedComponent(aboutPanel);
+                editor->openedDialog.reset(dialog);
+                break;
+            }
+            default: {
+                break;
+            }
+            }
+
+            MessageManager::callAsync([popup]() {
+                delete popup;
+            });
+        });
+}
+
+void Dialogs::showOkayCancelDialog(std::unique_ptr<Dialog>* target, Component* parent, String const& title, std::function<void(bool)> const& callback)
+{
+
+    class OkayCancelDialog : public Component {
+
+    public:
+        OkayCancelDialog(Dialog* dialog, String const& title, std::function<void(bool)> const& callback)
+            : label("", title)
+        {
+            setSize(400, 200);
+            addAndMakeVisible(label);
+            addAndMakeVisible(cancel);
+            addAndMakeVisible(okay);
+
+            cancel.setColour(TextButton::buttonColourId, Colours::transparentBlack);
+            okay.setColour(TextButton::buttonColourId, Colours::transparentBlack);
+
+            cancel.onClick = [dialog, callback] {
+                callback(false);
+                dialog->closeDialog();
+            };
+
+            okay.onClick = [dialog, callback] {
+                callback(true);
+                dialog->closeDialog();
+            };
+
+            cancel.changeWidthToFitText();
+            okay.changeWidthToFitText();
+            setOpaque(false);
+        }
+
+        void resized() override
+        {
+            label.setBounds(20, 25, 360, 30);
+            cancel.setBounds(20, 80, 80, 25);
+            okay.setBounds(300, 80, 80, 25);
+        }
+
+    private:
+        Label label;
+
+        TextButton cancel = TextButton("Cancel");
+        TextButton okay = TextButton("OK");
+    };
+
+    auto* dialog = new Dialog(target, parent, 400, 130, false);
+    auto* dialogContent = new OkayCancelDialog(dialog, title, callback);
+
+    dialog->setViewedComponent(dialogContent);
+    target->reset(dialog);
+}
+
+void Dialogs::showHeavyExportDialog(std::unique_ptr<Dialog>* target, Component* parent)
+{
+    auto* dialog = new Dialog(target, parent, 625, 400, true);
+    auto* dialogContent = new HeavyExportDialog(dialog);
+
+    dialog->setViewedComponent(dialogContent);
+    target->reset(dialog);
+}
+
+void Dialogs::showObjectBrowserDialog(std::unique_ptr<Dialog>* target, Component* parent)
+{
+
+    auto* dialog = new Dialog(target, parent, 750, 450, true);
+    auto* dialogContent = new ObjectBrowserDialog(parent, dialog);
+
+    dialog->setViewedComponent(dialogContent);
+    target->reset(dialog);
+}
+
+void Dialogs::showObjectReferenceDialog(std::unique_ptr<Dialog>* target, Component* parent, String const& objectName)
+{
+    auto* dialog = new Dialog(target, parent, 750, 450, true);
+    auto* dialogContent = new ObjectReferenceDialog(dynamic_cast<PluginEditor*>(parent), false);
+
+    dialogContent->showObject(objectName);
+
+    dialog->setViewedComponent(dialogContent);
+    target->reset(dialog);
+}
+
+void Dialogs::showDeken(PluginEditor* editor)
+{
+    auto* dialog = new Dialog(&editor->openedDialog, editor, 675, 500, true);
+    auto* dialogContent = new Deken();
+    dialog->setViewedComponent(dialogContent);
+    editor->openedDialog.reset(dialog);
+}
+
+void Dialogs::showPatchStorage(PluginEditor* editor)
+{
+    auto* dialog = new Dialog(&editor->openedDialog, editor, 800, 550, true);
+    auto* dialogContent = new PatchStorage();
+    dialog->setViewedComponent(dialogContent);
+    editor->openedDialog.reset(dialog);
+}
+
+StringArray DekenInterface::getExternalPaths()
+{
+    StringArray searchPaths;
+
+    for (auto package : PackageManager::getInstance()->packageState) {
+        if (!package.hasProperty("AddToPath") || !static_cast<bool>(package.getProperty("AddToPath"))) {
+            continue;
+        }
+
+        searchPaths.add(package.getProperty("Path"));
+    }
+
+    return searchPaths;
+}
+
+bool Dialog::wantsRoundedCorners() const
+{
+    // Check if the editor wants rounded corners
+    if (auto* editor = dynamic_cast<PluginEditor*>(parentComponent)) {
+        return editor->wantsRoundedCorners();
+    }
+    // Otherwise assume rounded corners for the rest of the UI
+    else {
+        return true;
+    }
+}
+
+void Dialogs::askToLocatePatch(PluginEditor* editor, String const& backupState, std::function<void(File)> callback)
+{
+    class LocatePatchDialog : public Component {
+
+    public:
+        LocatePatchDialog(Dialog* dialog, String backup, std::function<void(File)> callback)
+            : label("", "")
+            , backupState(std::move(backup))
+        {
+            setSize(400, 200);
+            addAndMakeVisible(label);
+            addAndMakeVisible(locate);
+            addAndMakeVisible(loadFromState);
+
+            locate.setColour(TextButton::buttonColourId, Colours::transparentBlack);
+            loadFromState.setColour(TextButton::buttonColourId, Colours::transparentBlack);
+
+            locate.onClick = [this, dialog, callback] {
+                callback(File());
+
+                openChooser = std::make_unique<FileChooser>("Choose file to open", File(SettingsFile::getInstance()->getProperty<String>("last_filechooser_path")), "*.pd", SettingsFile::getInstance()->wantsNativeDialog());
+
+                openChooser->launchAsync(FileBrowserComponent::openMode | FileBrowserComponent::canSelectFiles, [callback](FileChooser const& f) {
+                    File openedFile = f.getResult();
+                    if (openedFile.existsAsFile()) {
+                        callback(openedFile);
+                    }
+                });
+
+                dialog->closeDialog();
+            };
+
+            loadFromState.onClick = [this, dialog, callback] {
+                if (backupState.isEmpty())
+                    backupState = pd::Instance::defaultPatch;
+
+                auto patchFile = File::createTempFile(".pd");
+                patchFile.replaceWithText(backupState);
+
+                callback(patchFile);
+                dialog->closeDialog();
+            };
+
+            locate.changeWidthToFitText();
+            loadFromState.changeWidthToFitText();
+            setOpaque(false);
+        }
+
+        void resized() override
+        {
+            label.setBounds(20, 25, 360, 30);
+            loadFromState.setBounds(20, 80, 80, 25);
+            locate.setBounds(300, 80, 80, 25);
+        }
+
+    private:
+        Label label;
+        String backupState;
+
+        std::unique_ptr<FileChooser> openChooser;
+
+        TextButton loadFromState = TextButton("Use saved state");
+        TextButton locate = TextButton("Locate...");
+    };
+
+    auto* dialog = new Dialog(&editor->openedDialog, editor, 400, 130, false);
+    auto* dialogContent = new LocatePatchDialog(dialog, backupState, std::move(callback));
+
+    dialog->setViewedComponent(dialogContent);
+    editor->openedDialog.reset(dialog);
+}
+
+void Dialogs::showCanvasRightClickMenu(Canvas* cnv, Component* originalComponent, Point<int> position)
+{
+    struct QuickActionsBar : public PopupMenu::CustomComponent {
+        struct QuickActionButton : public TextButton {
+            QuickActionButton(String buttonText)
+                : TextButton(buttonText)
+            {
+            }
+
+            void paint(Graphics& g) override
+            {
+                auto textColour = findColour(PlugDataColour::sidebarTextColourId);
+
+                if (!isEnabled()) {
+                    textColour = textColour.withAlpha(0.35f);
+                } else if (isOver() || isDown()) {
+                    auto bounds = getLocalBounds().toFloat();
+                    bounds = bounds.withSizeKeepingCentre(bounds.getHeight(), bounds.getHeight());
+
+                    g.setColour(findColour(PlugDataColour::popupMenuActiveBackgroundColourId));
+                    PlugDataLook::fillSmoothedRectangle(g, bounds, Corners::defaultCornerRadius);
+
+                    textColour = findColour(PlugDataColour::sidebarActiveTextColourId);
+                }
+
+                Fonts::drawIcon(g, getButtonText(), std::max(0, getWidth() - getHeight()) / 2, 0, getHeight(), textColour, 12.8f);
+            }
+        };
+
+        CheckedTooltip tooltipWindow;
+
+        QuickActionsBar(ApplicationCommandManager* commandManager)
+            : tooltipWindow(this)
+        {
+            auto commandIds = Array<CommandID> { CommandIDs::Cut, CommandIDs::Copy, CommandIDs::Paste, CommandIDs::Duplicate, CommandIDs::Delete };
+
+            for (auto* button : Array<TextButton*> { &cut, &copy, &paste, &duplicate, &remove }) {
+                addAndMakeVisible(button);
+                button->getProperties().set("Style", "LargeIcon");
+                auto id = commandIds.removeAndReturn(0);
+
+                button->onClick = [commandManager, id]() {
+                    if (auto* editor = dynamic_cast<PluginEditor*>(commandManager)) {
+                        editor->grabKeyboardFocus();
+                    }
+
+                    ApplicationCommandTarget::InvocationInfo info(id);
+                    info.invocationMethod = ApplicationCommandTarget::InvocationInfo::fromMenu;
+                    commandManager->invoke(info, true);
+                };
+
+                if (auto* registeredInfo = commandManager->getCommandForID(id)) {
+                    ApplicationCommandInfo info(*registeredInfo);
+                    commandManager->getTargetForCommand(id, info);
+                    bool canPerformCommand = (info.flags & ApplicationCommandInfo::isDisabled) == 0;
+                    button->setEnabled(canPerformCommand);
+                } else {
+                    button->setEnabled(false);
+                }
+            }
+
+            cut.setTooltip("Cut");
+            copy.setTooltip("Copy");
+            paste.setTooltip("Paste");
+            duplicate.setTooltip("Duplicate");
+            remove.setTooltip("Delete");
+        }
+
+        void getIdealSize(int& idealWidth, int& idealHeight) override
+        {
+            idealWidth = 130;
+            idealHeight = 26;
+        }
+
+        void resized() override
+        {
+            auto buttonHeight = 26;
+            auto buttonWidth = getWidth() / 5;
+            auto bounds = getLocalBounds();
+
+            for (auto* button : Array<TextButton*> { &cut, &copy, &paste, &duplicate, &remove }) {
+                button->setBounds(bounds.removeFromLeft(buttonWidth).withHeight(buttonHeight));
+            }
+        }
+
+        QuickActionButton cut = QuickActionButton(Icons::Cut);
+        QuickActionButton copy = QuickActionButton(Icons::Copy);
+        QuickActionButton paste = QuickActionButton(Icons::Paste);
+        QuickActionButton duplicate = QuickActionButton(Icons::Duplicate);
+        QuickActionButton remove = QuickActionButton(Icons::Trash);
+    };
+
+    // We have a custom function for this, instead of the default JUCE way, because the default JUCE way is broken on Linux
+    // It will not find a target to apply the command to once the popupmenu grabs focus...
+    auto addCommandItem = [commandManager = cnv->editor](PopupMenu& menu, const CommandID commandID, String displayName = "") {
+        if (auto* registeredInfo = commandManager->getCommandForID(commandID)) {
+            ApplicationCommandInfo info(*registeredInfo);
+            commandManager->getCommandInfo(commandID, info);
+
+            PopupMenu::Item i;
+            i.text = displayName.isNotEmpty() ? std::move(displayName) : info.shortName;
+            i.itemID = (int)commandID;
+            i.commandManager = commandManager;
+            i.isEnabled = (info.flags & ApplicationCommandInfo::isDisabled) == 0;
+            i.isTicked = (info.flags & ApplicationCommandInfo::isTicked) != 0;
+            menu.addItem(std::move(i));
+        }
+    };
+
+    cnv->cancelConnectionCreation();
+
+    // Info about selection status
+    auto selectedBoxes = cnv->getSelectionOfType<Object>();
+
+    // If we directly right-clicked on an object, make sure it has been added to selection
+    if (auto* obj = dynamic_cast<Object*>(originalComponent)) {
+        selectedBoxes.addIfNotAlreadyThere(obj);
+    } else if (auto* obj = originalComponent->findParentComponentOfClass<Object>()) {
+        selectedBoxes.addIfNotAlreadyThere(obj);
+    }
+
+    bool hasSelection = !selectedBoxes.isEmpty();
+    bool multiple = selectedBoxes.size() > 1;
+    bool locked = getValue<bool>(cnv->locked);
+
+    auto object = Component::SafePointer<Object>(hasSelection ? selectedBoxes.getFirst() : nullptr);
+
+    // Find top-level object, so we never trigger it on an object inside a graph
+    if (object && object->findParentComponentOfClass<Object>()) {
+        while (auto* nextObject = object->findParentComponentOfClass<Object>()) {
+            object = nextObject;
+        }
+    }
+
+    auto* editor = cnv->editor;
+    auto params = object && object->gui ? object->gui->getParameters() : ObjectParameters();
+    bool canBeOpened = object && object->gui && object->gui->canOpenFromMenu();
+
+    enum MenuOptions {
+        Extra = 1,
+        Open,
+        Help,
+        Reference,
+        ToFront,
+        Forward,
+        Backward,
+        ToBack,
+        Properties
+    };
+    // Create popup menu
+    PopupMenu popupMenu;
+
+    popupMenu.addCustomItem(Extra, std::make_unique<QuickActionsBar>(editor), nullptr, "Quick Actions");
+    popupMenu.addSeparator();
+
+    popupMenu.addItem(Open, "Open", object && !multiple && canBeOpened); // for opening subpatches
+
+    popupMenu.addSeparator();
+    popupMenu.addItem(Help, "Help", object != nullptr);
+    popupMenu.addItem(Reference, "Reference", object != nullptr);
+    popupMenu.addSeparator();
+
+    bool selectedConnection = false, noneSegmented = true;
+    for (auto& connection : cnv->getSelectionOfType<Connection>()) {
+        noneSegmented = noneSegmented && !connection->isSegmented();
+        selectedConnection = true;
+    }
+
+    popupMenu.addItem("Curved Connection", selectedConnection, selectedConnection && !noneSegmented, [editor, cnv, noneSegmented]() {
+        bool segmented = noneSegmented;
+        auto* cnv = editor->getCurrentCanvas();
+
+        // cnv->patch.startUndoSequence("ChangeSegmentedPaths");
+
+        for (auto& connection : cnv->getSelectionOfType<Connection>()) {
+            connection->setSegmented(segmented);
+        }
+
+        // cnv->patch.endUndoSequence("ChangeSegmentedPaths");
+    });
+    addCommandItem(popupMenu, CommandIDs::ConnectionPathfind);
+
+    popupMenu.addSeparator();
+    addCommandItem(popupMenu, CommandIDs::Encapsulate);
+    popupMenu.addSeparator();
+
+    PopupMenu orderMenu;
+    orderMenu.addItem(ToFront, "To Front", object != nullptr && !locked);
+    orderMenu.addItem(Forward, "Move forward", object != nullptr && !locked);
+    orderMenu.addItem(Backward, "Move backward", object != nullptr && !locked);
+    orderMenu.addItem(ToBack, "To Back", object != nullptr && !locked);
+    popupMenu.addSubMenu("Order", orderMenu, !locked);
+
+    popupMenu.addSeparator();
+    popupMenu.addItem(Properties, "Properties", (originalComponent == cnv || (object && !params.getParameters().isEmpty())) && !locked);
+    // showObjectReferenceDialog
+    auto callback = [cnv, editor, object, originalComponent, params, position, selectedBoxes](int result) mutable {
+        cnv->grabKeyboardFocus();
+
+        // Make sure that iolets don't hang in hovered state
+        for (auto* object : cnv->objects) {
+            for (auto* iolet : object->iolets)
+                reinterpret_cast<Component*>(iolet)->repaint();
+        }
+
+        // Set position where new objet will be created
+        if (result > 100) {
+            cnv->lastMousePosition = cnv->getLocalPoint(nullptr, position);
+        }
+
+        if (result == Properties) {
+            if (originalComponent == cnv) {
+                editor->sidebar->showParameters("canvas", cnv->getInspectorParameters());
+            } else if (object && object->gui) {
+
+                cnv->pd->lockAudioThread();
+                // this makes sure that objects can handle the "properties" message as well if they like, for example for [else/properties]
+                auto* pdClass = pd_class(&static_cast<t_gobj*>(object->getPointer())->g_pd);
+                auto propertiesFn = class_getpropertiesfn(pdClass);
+
+                if (propertiesFn)
+                    propertiesFn(static_cast<t_gobj*>(object->getPointer()), cnv->patch.getPointer().get());
+                cnv->pd->unlockAudioThread();
+
+                editor->sidebar->showParameters(object->gui->getText(), params);
+            }
+
+            return;
+        }
+
+        if ((!object && result < 100) || result <= 0) {
+            return;
+        }
+
+        if (object)
+            object->repaint();
+
+        switch (result) {
+        case Open: // Open subpatch
+            object->gui->openFromMenu();
+            break;
+        case ToFront: {
+            auto objects = cnv->patch.getObjects();
+
+            // The FORWARD double for loop makes sure that they keep their original order
+            cnv->patch.startUndoSequence("ToFront");
+            for (auto& object : objects) {
+                for (auto* selectedBox : selectedBoxes) {
+                    if (object == selectedBox->getPointer()) {
+                        selectedBox->toFront(false);
+                        if (selectedBox->gui)
+                            selectedBox->gui->moveToFront();
+                    }
+                }
+            }
+            cnv->patch.startUndoSequence("ToBack");
+            cnv->synchronise();
+            break;
+        }
+        case Forward: {
+            auto objects = cnv->patch.getObjects();
+
+            // The FORWARD double for loop makes sure that they keep their original order
+            cnv->patch.startUndoSequence("MoveForward");
+            for (auto& object : objects) {
+                for (auto* selectedBox : selectedBoxes) {
+                    if (object == selectedBox->getPointer()) {
+                        selectedBox->toFront(false);
+                        if (selectedBox->gui)
+                            selectedBox->gui->moveForward();
+                    }
+                }
+            }
+            cnv->patch.startUndoSequence("MoveForward");
+            cnv->synchronise();
+            break;
+        }
+        case Backward: {
+            auto objects = cnv->patch.getObjects();
+
+            cnv->patch.startUndoSequence("MoveBackward");
+            // The REVERSE double for loop makes sure that they keep their original order
+            for (int i = objects.size() - 1; i >= 0; i--) {
+                for (auto* selectedBox : selectedBoxes) {
+                    if (objects[i] == selectedBox->getPointer()) {
+                        selectedBox->toBack();
+                        if (selectedBox->gui)
+                            selectedBox->gui->moveBackward();
+                    }
+                }
+            }
+            cnv->patch.endUndoSequence("MoveBackward");
+            cnv->synchronise();
+            break;
+        }
+        case ToBack: {
+            auto objects = cnv->patch.getObjects();
+
+            cnv->patch.startUndoSequence("ToBack");
+            // The REVERSE double for loop makes sure that they keep their original order
+            for (int i = objects.size() - 1; i >= 0; i--) {
+                for (auto* selectedBox : selectedBoxes) {
+                    if (objects[i] == selectedBox->getPointer()) {
+                        selectedBox->toBack();
+                        if (selectedBox->gui)
+                            selectedBox->gui->moveToBack();
+                    }
+                }
+            }
+            cnv->patch.endUndoSequence("ToBack");
+            cnv->synchronise();
+            break;
+        }
+        case Help:
+            object->openHelpPatch();
+            break;
+        case Reference:
+            Dialogs::showObjectReferenceDialog(&editor->openedDialog, editor, object->gui->getType());
+            break;
+        default:
+            break;
+        }
+    };
+
+    auto* parent = ProjectInfo::canUseSemiTransparentWindows() ? nullptr : editor;
+
+    popupMenu.showMenuAsync(PopupMenu::Options().withMinimumWidth(100).withMaximumNumColumns(1).withParentComponent(parent).withTargetScreenArea(Rectangle<int>(position, position.translated(1, 1))), ModalCallbackFunction::create(callback));
+}
+
+void Dialogs::showObjectMenu(PluginEditor* editor, Component* target)
+{
+    AddObjectMenu::show(editor, editor->getLocalArea(target, target->getLocalBounds()));
+}