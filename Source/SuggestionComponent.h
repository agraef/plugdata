/*
 // Copyright (c) 2021-2022 Timothy Schoen
 // For information on usage and redistribution, and for a DISCLAIMER OF ALL
 // WARRANTIES, see the file, "LICENSE.txt," in this distribution.
 */

#include "PluginEditor.h"
#include "PluginProcessor.h" // TODO: We shouldn't need this!

// Component that sits on top of a TextEditor and will draw auto-complete suggestions over it
class AutoCompleteComponent
    : public Component
    , public ComponentListener {
    String suggestion;
    Canvas* cnv;
    Component::SafePointer<TextEditor> editor;

public:
    AutoCompleteComponent(TextEditor* e, Canvas* c)
        : editor(e)
        , cnv(c)
    {
        setAlwaysOnTop(true);

        editor->addComponentListener(this);
        cnv->addAndMakeVisible(this);

        setInterceptsMouseClicks(false, false);
    }

    ~AutoCompleteComponent()
    {
        editor->removeComponentListener(this);
    }

    String getSuggestion()
    {

        if (!editor)
            return String();

        return editor->getText() + suggestion;
    }

    void autocomplete()
    {
        if (!editor)
            return;

        editor->setText(editor->getText() + suggestion, sendNotification);
        suggestion = "";
        repaint();
    }

    void enableAutocomplete(bool enabled)
    {
        shouldAutocomplete = enabled;
    }

    void setSuggestion(String const& suggestionText)
    {
        if (!editor)
            return;

        auto editorText = editor->getText();

        if (editorText.startsWith(suggestionText)) {
            suggestion = "";
            repaint();
            return;
        }

        if (editorText.isEmpty()) {
            editor->setText(stashedText, dontSendNotification);
            editorText = stashedText;
        }

        if (suggestionText.startsWith(editorText)) {
            auto textUpToSpace = editorText.upToFirstOccurrenceOf(" ", false, false);
            suggestion = suggestionText.fromFirstOccurrenceOf(textUpToSpace, false, true);
            setVisible(suggestionText.isNotEmpty() && textUpToSpace != suggestionText);
            repaint();
        } else if (editorText.isNotEmpty()) {
            stashedText = editorText;
            editor->setText("", dontSendNotification);
            suggestion = suggestionText;
            repaint();
        }
    }

private:
    bool shouldAutocomplete = true;
    String stashedText;

    void componentMovedOrResized(Component& component, bool moved, bool resized) override
    {
        if (!editor)
            return;
        setBounds(cnv->getLocalArea(editor, editor->getLocalBounds()));
    }

    void componentBeingDeleted(Component& component) override
    {
        if (!editor)
            return;
        editor->removeComponentListener(this);
    }

    void paint(Graphics& g) override
    {
        if (!editor || !shouldAutocomplete)
            return;

        auto editorText = editor->getText();
        auto editorTextWidth = editor->getFont().getStringWidthFloat(editorText);
        auto completionBounds = getLocalBounds().toFloat().withTrimmedLeft(editorTextWidth + 7.5f);

        auto colour = findColour(PlugDataColour::canvasTextColourId).withAlpha(0.65f);
        Fonts::drawText(g, suggestion, completionBounds, colour);
    }
};
// Suggestions component that shows up when objects are edited
class SuggestionComponent : public Component
    , public KeyListener
    , public TextEditor::Listener {

    class Suggestion : public TextButton {
        int idx = 0;
        int type = -1;

        String objectDescription;

    public:
        Suggestion(SuggestionComponent* parentComponent, int i)
            : idx(i)
            , parent(parentComponent)
        {
            setText("", "", false);
            setWantsKeyboardFocus(false);
            setConnectedEdges(12);
            setClickingTogglesState(true);
            setRadioGroupId(1001);
            setColour(TextButton::buttonOnColourId, findColour(ScrollBar::thumbColourId));
        }

        void setText(String const& name, String const& description, bool icon)
        {
            objectDescription = description;
            setButtonText(name);
            type = name.contains("~") ? 1 : 0;

            // Argument suggestions don't have icons!
            drawIcon = icon;

            repaint();
        }

        // TODO: why is this necessary?
        void mouseDown(MouseEvent const& e) override
        {
            onClick();
        }

        void paint(Graphics& g) override
        {
            auto scrollbarIndent = parent->port->canScrollVertically() ? 6 : 0;

            auto backgroundColour = findColour(getToggleState() ? PlugDataColour::popupMenuActiveBackgroundColourId : PlugDataColour::popupMenuBackgroundColourId);

            auto buttonArea = getLocalBounds().withTrimmedRight((parent->canBeTransparent() ? 42 : 2) + scrollbarIndent).toFloat().reduced(4, 0.5f);

            g.setColour(backgroundColour);
            g.fillRoundedRectangle(buttonArea, Corners::largeCornerRadius);

            auto colour = getToggleState() ? findColour(PlugDataColour::popupMenuActiveTextColourId) : findColour(PlugDataColour::popupMenuTextColourId);

            auto yIndent = jmin(4, proportionOfHeight(0.3f));
            auto leftIndent = drawIcon ? 34 : 11;
            auto rightIndent = 14;
            auto textWidth = getWidth() - leftIndent - rightIndent;

            if (textWidth > 0)
                Fonts::drawStyledText(g, getButtonText(), leftIndent, yIndent, textWidth, getHeight() - yIndent * 2, colour, Semibold, 13);

            if (objectDescription.isNotEmpty()) {
                auto textLength = Fonts::getSemiBoldFont().withHeight(13).getStringWidth(getButtonText());

                leftIndent += textLength;
                auto textWidth = getWidth() - leftIndent - rightIndent;

                // Draw seperator (which is an en dash)
                Fonts::drawText(g, String::fromUTF8("  \xe2\x80\x93  ") + objectDescription, Rectangle<int>(leftIndent, yIndent, textWidth, getHeight() - yIndent * 2), colour, 13);
            }

            if (type == -1)
                return;

            if (drawIcon) {
                auto dataColour = findColour(PlugDataColour::dataColourId);
                auto signalColour = findColour(PlugDataColour::signalColourId);
                g.setColour(type ? signalColour : dataColour);
                auto iconbound = getLocalBounds().reduced(4);
                iconbound.setWidth(getHeight() - 8);
                iconbound.translate(6, 0);
                g.fillRoundedRectangle(iconbound.toFloat(), Corners::smallCornerRadius);

                Fonts::drawFittedText(g, type ? "~" : "pd", iconbound.reduced(1), Colours::white, 1, 1.0f, type ? 12 : 10, Justification::centred);
            }
        }

        SuggestionComponent* parent;
        bool drawIcon = true;
    };

public:
    SuggestionComponent()
        : resizer(this, &constrainer)
        , currentBox(nullptr)
        , windowMargin(canBeTransparent() ? 22 : 0)
    {
        // Set up the button list that contains our suggestions
        buttonholder = std::make_unique<Component>();

        for (int i = 0; i < 20; i++) {
            Suggestion* but = buttons.add(new Suggestion(this, i));
            buttonholder->addAndMakeVisible(buttons[i]);

            but->setClickingTogglesState(true);
            but->setRadioGroupId(110);
            but->setColour(TextButton::buttonColourId, findColour(PlugDataColour::dialogBackgroundColourId));
        }

        // Hack for maintaining keyboard focus when resizing
        resizer.addMouseListener(this, true);

        // Set up viewport
        port = std::make_unique<Viewport>();
        port->setScrollBarsShown(true, false);
        port->setViewedComponent(buttonholder.get(), false);
        port->setInterceptsMouseClicks(true, true);
        port->setViewportIgnoreDragFlag(true);
        addAndMakeVisible(port.get());

        constrainer.setSizeLimits(150, 120, 500, 400);
        setSize(310 + (2 * windowMargin), 140 + (2 * windowMargin));

        addAndMakeVisible(resizer);

        setInterceptsMouseClicks(true, true);
        setAlwaysOnTop(true);
        setWantsKeyboardFocus(false);
    }

    ~SuggestionComponent() override
    {
        buttons.clear();
    }

    void createCalloutBox(Object* object, TextEditor* editor)
    {
        currentBox = object;
        openedEditor = editor;

        setTransform(object->cnv->editor->getTransform());

        editor->addListener(this);
        editor->addKeyListener(this);

        autoCompleteComponent = std::make_unique<AutoCompleteComponent>(editor, object->cnv);

        for (int i = 0; i < buttons.size(); i++) {
            auto* but = buttons[i];
            but->setAlwaysOnTop(true);

            but->onClick = [this, i, but, editor]() mutable {
                // If the button is already selected, perform autocomplete
                if (but->getToggleState() && autoCompleteComponent) {
                    autoCompleteComponent->autocomplete();
                    return;
                }

                move(0, i);
                if (!editor->isVisible())
                    editor->setVisible(true);
                editor->grabKeyboardFocus();
            };
        }

        addToDesktop(ComponentPeer::windowIsTemporary | ComponentPeer::windowIgnoresKeyPresses);

        updateBounds();

        setVisible(false);
        toFront(false);

        repaint();
    }

    void updateBounds()
    {
        if (!currentBox)
            return;

        auto* cnv = currentBox->cnv;

        setTransform(cnv->editor->getTransform());

        auto scale = std::sqrt(std::abs(getTransform().getDeterminant()));
<<<<<<< HEAD

        auto objectPos = currentBox->getScreenBounds().reduced(Object::margin).getBottomLeft() / scale;

=======
        
        auto objectPos = currentBox->getScreenBounds().reduced(Object::margin).getBottomLeft() / scale;
        
>>>>>>> 750ac9ae
        setTopLeftPosition(objectPos.translated(-windowMargin, -windowMargin + 5));

        // If box is not contained in canvas bounds, hide suggestions
        if (cnv->viewport) {
            setVisible(cnv->viewport->getViewArea().contains(cnv->viewport->getLocalArea(currentBox, currentBox->getBounds())));
        }
    }

    void removeCalloutBox()
    {
        setVisible(false);

        if (isOnDesktop()) {
            removeFromDesktop();
        }

        autoCompleteComponent.reset(nullptr);
        if (openedEditor)
            openedEditor->removeListener(this);

        openedEditor = nullptr;
        currentBox = nullptr;
    }

    void move(int offset, int setto = -1)
    {
        if (!openedEditor)
            return;

        // Calculate new selected index
        if (setto == -1)
            currentidx += offset;
        else
            currentidx = setto;

        if (numOptions == 0)
            return;

        // Limit it to minimum of the number of buttons and the number of suggestions
        int numButtons = std::min(20, numOptions);
        currentidx = (currentidx + numButtons) % numButtons;

        auto* but = buttons[currentidx];

        but->setToggleState(true, dontSendNotification);

        if (autoCompleteComponent) {
            String newText = buttons[currentidx]->getButtonText();
            autoCompleteComponent->setSuggestion(newText);
            autoCompleteComponent->enableAutocomplete(true);
            currentBox->updateBounds();
        }

        // Auto-scroll item into viewport bounds
        if (port->getViewPositionY() > but->getY()) {
            port->setViewPosition(0, but->getY() - 6);
        } else if (port->getViewPositionY() + port->getMaximumVisibleHeight() < but->getY() + but->getHeight()) {
            port->setViewPosition(0, but->getY() - (but->getHeight() * 4) + 6);
        }

        repaint();
    }

    void resized() override
    {
        auto b = getLocalBounds().reduced(windowMargin);

        int yScroll = port->getViewPositionY();
        port->setBounds(b);
        buttonholder->setBounds(b.getX() + 6, b.getY(), b.getWidth(), std::min(numOptions, 20) * 26 + 8);

        for (int i = 0; i < buttons.size(); i++)
            buttons[i]->setBounds(2, (i * 26) + 4, getWidth() - 4, 24);

        int const resizerSize = 12;

        resizer.setBounds(b.getRight() - (resizerSize + 1), b.getBottom() - (resizerSize + 1), resizerSize, resizerSize);

        port->setViewPosition(0, yScroll);
        repaint();
    }

    String getText() const
    {
        if (autoCompleteComponent) {
            return autoCompleteComponent->getSuggestion();
        }

        return String();
    }

private:
    void mouseDown(MouseEvent const& e) override
    {
        if (openedEditor)
            openedEditor->grabKeyboardFocus();
    }

    bool hitTest(int x, int y) override
    {
        return getLocalBounds().reduced(windowMargin).contains(x, y);
    }

    bool canBeTransparent()
    {
        return ProjectInfo::canUseSemiTransparentWindows();
    }

    void paint(Graphics& g) override
    {
        auto b = getLocalBounds().reduced(windowMargin);

        if (!canBeTransparent()) {
            g.fillAll(findColour(PlugDataColour::canvasBackgroundColourId));
        } else {
            Path localPath;
            localPath.addRoundedRectangle(b.toFloat().reduced(4.0f), Corners::windowCornerRadius);
            StackShadow::renderDropShadow(g, localPath, Colour(0, 0, 0).withAlpha(0.6f), 16, { 0, 3 });
        }

        g.setColour(findColour(PlugDataColour::popupMenuBackgroundColourId));
        g.fillRoundedRectangle(port->getBounds().reduced(1).toFloat(), Corners::defaultCornerRadius);
    }

    void paintOverChildren(Graphics& g) override
    {
        g.setColour(findColour(PlugDataColour::outlineColourId).darker(0.1f));
        g.drawRoundedRectangle(port->getBounds().toFloat().reduced(0.5f), Corners::defaultCornerRadius, 1.0f);
    }

    bool keyPressed(KeyPress const& key, Component* originatingComponent) override
    {
        if (!currentBox) {
            return false;
        }

        if (key == KeyPress::rightKey && !openedEditor->getHighlightedRegion().isEmpty()) {
            openedEditor->setCaretPosition(openedEditor->getHighlightedRegion().getEnd());
            return true;
        }
        if (key == KeyPress::rightKey && autoCompleteComponent && openedEditor->getCaretPosition() == openedEditor->getText().length()) {
            autoCompleteComponent->autocomplete();
            return true;
        }
        if (key == KeyPress::leftKey && !openedEditor->getHighlightedRegion().isEmpty()) {
            openedEditor->setCaretPosition(openedEditor->getHighlightedRegion().getStart());
            return true;
        }
        if (key == KeyPress::tabKey && autoCompleteComponent) {
            autoCompleteComponent->autocomplete();
            return true;
        }
        if (state != ShowingObjects)
            return false;

        if (key == KeyPress::upKey || key == KeyPress::downKey) {
            move(key == KeyPress::downKey ? 1 : -1);
            return true;
        }
        return false;
    }

    // If there's a suggestion, it feels right to choose that suggestion with the return key
    void textEditorReturnKeyPressed(TextEditor& e) override
    {
        if (e.getText().isEmpty() && autoCompleteComponent && autoCompleteComponent->getSuggestion().isNotEmpty()) {
            e.setText(autoCompleteComponent->getSuggestion());
            autoCompleteComponent->setSuggestion("");
        }
    }

    void textEditorTextChanged(TextEditor& e) override
    {
        if (!currentBox)
            return;

        String currentText = e.getText();
        resized();

        auto& library = currentBox->cnv->pd->objectLibrary;

        auto sortSuggestions = [](String query, StringArray suggestions) -> StringArray {
            if (query.length() == 0)
                return suggestions;

            std::sort(suggestions.begin(), suggestions.end(),
                [&query](const String& a, const String& b) -> bool {
                    auto check = [&query](const String& a, const String& b) -> bool {
                        // Check if suggestion exacly matches query
                        if (a == query) {
                            return true;
                        }

                        // Check if suggestion is equal to query with "~" appended
                        if (a == (query + "~") && b != query && b != (query + "~")) {
                            return true;
                        }

                        // Check if suggestion is equal to query with "." appended
                        if (a.startsWith(query + ".") && b != query && b != (query + "~") && !b.startsWith(query + ".")) {
                            return true;
                        }

                        if (a.length() < b.length()) {
                            return true;
                        }

                        return false;
                    };

                    if (check(a, b))
                        return true;
                    if (check(b, a))
                        return false;

                    return a.compareNatural(b);
                });
            return suggestions;
        };

        // If there's a space, open arguments panel
        if (currentText.contains(" ")) {
            state = ShowingArguments;
            auto name = currentText.upToFirstOccurrenceOf(" ", false, false);
            auto objectInfo = library->getObjectInfo(name);
            auto found = objectInfo.getChildWithName("arguments").createCopy();
            for (auto flag : objectInfo.getChildWithName("flags")) {
                auto flagCopy = flag.createCopy();
                auto name = flagCopy.getProperty("name").toString().trim();
                if (!name.startsWith("-"))
                    name = "-" + name;
                flagCopy.setProperty("type", name, nullptr);
                found.appendChild(flagCopy, nullptr);
            }

            numOptions = std::min<int>(buttons.size(), found.getNumChildren());
            for (int i = 0; i < numOptions; i++) {
                auto type = found.getChild(i).getProperty("type").toString();
                auto description = found.getChild(i).getProperty("description").toString();

                buttons[i]->setText(type, description, false);
                buttons[i]->setInterceptsMouseClicks(false, false);
                buttons[i]->setToggleState(false, dontSendNotification);
            }

            for (int i = numOptions; i < buttons.size(); i++) {
                buttons[i]->setText("", "", false);
                buttons[i]->setToggleState(false, dontSendNotification);
            }

            setVisible(numOptions);

            if (autoCompleteComponent) {
                autoCompleteComponent->enableAutocomplete(false);
                currentBox->updateBounds();
            }

            resized();

            return;
        }

        if (isPositiveAndBelow(currentidx, buttons.size())) {
            buttons[currentidx]->setToggleState(true, dontSendNotification);
        }

        auto filterNonHvccObjectsIfNeeded = [_this = SafePointer(this)](StringArray& toFilter) {
            if (!_this || !_this->currentBox)
                return;

            if (getValue<bool>(_this->currentBox->cnv->editor->hvccMode)) {

                StringArray hvccObjectsFound;
                for (auto& object : toFilter) {
                    if (Object::hvccObjects.contains(object)) {
                        hvccObjectsFound.add(object);
                    }
                }

                toFilter = hvccObjectsFound;
            }
        };

        // Update suggestions
        auto found = library->autocomplete(currentText);

        // When hvcc mode is enabled, show only hvcc compatible objects
        filterNonHvccObjectsIfNeeded(found);

        if (found.isEmpty()) {
            autoCompleteComponent->enableAutocomplete(false);
            deselectAll();
            currentidx = -1;
        } else {
            found = sortSuggestions(currentText, found);
            currentidx = 0;
            autoCompleteComponent->enableAutocomplete(true);
        }

        auto applySuggestionsToButtons = [this, &library](StringArray& suggestions, String originalQuery) {
            numOptions = static_cast<int>(suggestions.size());

            // Apply object name and descriptions to buttons
            for (int i = 0; i < std::min<int>(buttons.size(), numOptions); i++) {
                auto& name = suggestions[i];

                auto description = library->getObjectInfo(name).getProperty("description").toString();
                buttons[i]->setText(name, description, true);

                buttons[i]->setInterceptsMouseClicks(true, false);
            }

            for (int i = numOptions; i < buttons.size(); i++)
                buttons[i]->setText("", "", false);

            resized();

            // Get length of user-typed text
            int textlen = openedEditor->getText().length();

            if (suggestions.isEmpty() || textlen == 0) {
                state = Hidden;
                if (autoCompleteComponent)
                    autoCompleteComponent->enableAutocomplete(false);
                currentBox->updateBounds();
                setVisible(false);
                return;
            }

            // Limit it to minimum of the number of buttons and the number of suggestions
            int numButtons = std::min(20, numOptions);

            // duplicate call to updateBounds :( do we need this?t
            currentBox->updateBounds();

            setVisible(true);

            state = ShowingObjects;

            if (currentidx < 0)
                return;

            currentidx = (currentidx + numButtons) % numButtons;

            // Retrieve best suggestion
            auto const& fullName = suggestions[currentidx];

            if (fullName.length() > textlen && autoCompleteComponent) {
                autoCompleteComponent->setSuggestion(fullName);
            } else if (autoCompleteComponent) {
                autoCompleteComponent->setSuggestion("");
            }
        };

        if (openedEditor) {
            applySuggestionsToButtons(found, currentText);
        }

        library->getExtraSuggestions(found.size(), currentText, [this, filterNonHvccObjectsIfNeeded, applySuggestionsToButtons, found, currentText, sortSuggestions](StringArray s) mutable {
            filterNonHvccObjectsIfNeeded(s);

            // This means the extra suggestions have returned too late to still be relevant
            if (!openedEditor || currentText != openedEditor->getText())
                return;

            found.addArray(s);
            found.removeDuplicates(false);

            applySuggestionsToButtons(found, currentText);
        });
    }

    void deselectAll()
    {
        for (auto* button : buttons) {
            button->setToggleState(false, dontSendNotification);
        }
    }

    enum SugesstionState {
        Hidden,
        ShowingObjects,
        ShowingArguments
    };

    int numOptions = 0;
    int currentidx = 0;

    std::unique_ptr<AutoCompleteComponent> autoCompleteComponent;
    std::unique_ptr<Viewport> port;
    std::unique_ptr<Component> buttonholder;
    OwnedArray<Suggestion> buttons;

    ResizableCornerComponent resizer;
    ComponentBoundsConstrainer constrainer;

    SugesstionState state = Hidden;

    TextEditor* openedEditor = nullptr;
    SafePointer<Object> currentBox;

    int windowMargin;
};
<|MERGE_RESOLUTION|>--- conflicted
+++ resolved
@@ -1,720 +1,714 @@
-/*
- // Copyright (c) 2021-2022 Timothy Schoen
- // For information on usage and redistribution, and for a DISCLAIMER OF ALL
- // WARRANTIES, see the file, "LICENSE.txt," in this distribution.
- */
-
-#include "PluginEditor.h"
-#include "PluginProcessor.h" // TODO: We shouldn't need this!
-
-// Component that sits on top of a TextEditor and will draw auto-complete suggestions over it
-class AutoCompleteComponent
-    : public Component
-    , public ComponentListener {
-    String suggestion;
-    Canvas* cnv;
-    Component::SafePointer<TextEditor> editor;
-
-public:
-    AutoCompleteComponent(TextEditor* e, Canvas* c)
-        : editor(e)
-        , cnv(c)
-    {
-        setAlwaysOnTop(true);
-
-        editor->addComponentListener(this);
-        cnv->addAndMakeVisible(this);
-
-        setInterceptsMouseClicks(false, false);
-    }
-
-    ~AutoCompleteComponent()
-    {
-        editor->removeComponentListener(this);
-    }
-
-    String getSuggestion()
-    {
-
-        if (!editor)
-            return String();
-
-        return editor->getText() + suggestion;
-    }
-
-    void autocomplete()
-    {
-        if (!editor)
-            return;
-
-        editor->setText(editor->getText() + suggestion, sendNotification);
-        suggestion = "";
-        repaint();
-    }
-
-    void enableAutocomplete(bool enabled)
-    {
-        shouldAutocomplete = enabled;
-    }
-
-    void setSuggestion(String const& suggestionText)
-    {
-        if (!editor)
-            return;
-
-        auto editorText = editor->getText();
-
-        if (editorText.startsWith(suggestionText)) {
-            suggestion = "";
-            repaint();
-            return;
-        }
-
-        if (editorText.isEmpty()) {
-            editor->setText(stashedText, dontSendNotification);
-            editorText = stashedText;
-        }
-
-        if (suggestionText.startsWith(editorText)) {
-            auto textUpToSpace = editorText.upToFirstOccurrenceOf(" ", false, false);
-            suggestion = suggestionText.fromFirstOccurrenceOf(textUpToSpace, false, true);
-            setVisible(suggestionText.isNotEmpty() && textUpToSpace != suggestionText);
-            repaint();
-        } else if (editorText.isNotEmpty()) {
-            stashedText = editorText;
-            editor->setText("", dontSendNotification);
-            suggestion = suggestionText;
-            repaint();
-        }
-    }
-
-private:
-    bool shouldAutocomplete = true;
-    String stashedText;
-
-    void componentMovedOrResized(Component& component, bool moved, bool resized) override
-    {
-        if (!editor)
-            return;
-        setBounds(cnv->getLocalArea(editor, editor->getLocalBounds()));
-    }
-
-    void componentBeingDeleted(Component& component) override
-    {
-        if (!editor)
-            return;
-        editor->removeComponentListener(this);
-    }
-
-    void paint(Graphics& g) override
-    {
-        if (!editor || !shouldAutocomplete)
-            return;
-
-        auto editorText = editor->getText();
-        auto editorTextWidth = editor->getFont().getStringWidthFloat(editorText);
-        auto completionBounds = getLocalBounds().toFloat().withTrimmedLeft(editorTextWidth + 7.5f);
-
-        auto colour = findColour(PlugDataColour::canvasTextColourId).withAlpha(0.65f);
-        Fonts::drawText(g, suggestion, completionBounds, colour);
-    }
-};
-// Suggestions component that shows up when objects are edited
-class SuggestionComponent : public Component
-    , public KeyListener
-    , public TextEditor::Listener {
-
-    class Suggestion : public TextButton {
-        int idx = 0;
-        int type = -1;
-
-        String objectDescription;
-
-    public:
-        Suggestion(SuggestionComponent* parentComponent, int i)
-            : idx(i)
-            , parent(parentComponent)
-        {
-            setText("", "", false);
-            setWantsKeyboardFocus(false);
-            setConnectedEdges(12);
-            setClickingTogglesState(true);
-            setRadioGroupId(1001);
-            setColour(TextButton::buttonOnColourId, findColour(ScrollBar::thumbColourId));
-        }
-
-        void setText(String const& name, String const& description, bool icon)
-        {
-            objectDescription = description;
-            setButtonText(name);
-            type = name.contains("~") ? 1 : 0;
-
-            // Argument suggestions don't have icons!
-            drawIcon = icon;
-
-            repaint();
-        }
-
-        // TODO: why is this necessary?
-        void mouseDown(MouseEvent const& e) override
-        {
-            onClick();
-        }
-
-        void paint(Graphics& g) override
-        {
-            auto scrollbarIndent = parent->port->canScrollVertically() ? 6 : 0;
-
-            auto backgroundColour = findColour(getToggleState() ? PlugDataColour::popupMenuActiveBackgroundColourId : PlugDataColour::popupMenuBackgroundColourId);
-
-            auto buttonArea = getLocalBounds().withTrimmedRight((parent->canBeTransparent() ? 42 : 2) + scrollbarIndent).toFloat().reduced(4, 0.5f);
-
-            g.setColour(backgroundColour);
-            g.fillRoundedRectangle(buttonArea, Corners::largeCornerRadius);
-
-            auto colour = getToggleState() ? findColour(PlugDataColour::popupMenuActiveTextColourId) : findColour(PlugDataColour::popupMenuTextColourId);
-
-            auto yIndent = jmin(4, proportionOfHeight(0.3f));
-            auto leftIndent = drawIcon ? 34 : 11;
-            auto rightIndent = 14;
-            auto textWidth = getWidth() - leftIndent - rightIndent;
-
-            if (textWidth > 0)
-                Fonts::drawStyledText(g, getButtonText(), leftIndent, yIndent, textWidth, getHeight() - yIndent * 2, colour, Semibold, 13);
-
-            if (objectDescription.isNotEmpty()) {
-                auto textLength = Fonts::getSemiBoldFont().withHeight(13).getStringWidth(getButtonText());
-
-                leftIndent += textLength;
-                auto textWidth = getWidth() - leftIndent - rightIndent;
-
-                // Draw seperator (which is an en dash)
-                Fonts::drawText(g, String::fromUTF8("  \xe2\x80\x93  ") + objectDescription, Rectangle<int>(leftIndent, yIndent, textWidth, getHeight() - yIndent * 2), colour, 13);
-            }
-
-            if (type == -1)
-                return;
-
-            if (drawIcon) {
-                auto dataColour = findColour(PlugDataColour::dataColourId);
-                auto signalColour = findColour(PlugDataColour::signalColourId);
-                g.setColour(type ? signalColour : dataColour);
-                auto iconbound = getLocalBounds().reduced(4);
-                iconbound.setWidth(getHeight() - 8);
-                iconbound.translate(6, 0);
-                g.fillRoundedRectangle(iconbound.toFloat(), Corners::smallCornerRadius);
-
-                Fonts::drawFittedText(g, type ? "~" : "pd", iconbound.reduced(1), Colours::white, 1, 1.0f, type ? 12 : 10, Justification::centred);
-            }
-        }
-
-        SuggestionComponent* parent;
-        bool drawIcon = true;
-    };
-
-public:
-    SuggestionComponent()
-        : resizer(this, &constrainer)
-        , currentBox(nullptr)
-        , windowMargin(canBeTransparent() ? 22 : 0)
-    {
-        // Set up the button list that contains our suggestions
-        buttonholder = std::make_unique<Component>();
-
-        for (int i = 0; i < 20; i++) {
-            Suggestion* but = buttons.add(new Suggestion(this, i));
-            buttonholder->addAndMakeVisible(buttons[i]);
-
-            but->setClickingTogglesState(true);
-            but->setRadioGroupId(110);
-            but->setColour(TextButton::buttonColourId, findColour(PlugDataColour::dialogBackgroundColourId));
-        }
-
-        // Hack for maintaining keyboard focus when resizing
-        resizer.addMouseListener(this, true);
-
-        // Set up viewport
-        port = std::make_unique<Viewport>();
-        port->setScrollBarsShown(true, false);
-        port->setViewedComponent(buttonholder.get(), false);
-        port->setInterceptsMouseClicks(true, true);
-        port->setViewportIgnoreDragFlag(true);
-        addAndMakeVisible(port.get());
-
-        constrainer.setSizeLimits(150, 120, 500, 400);
-        setSize(310 + (2 * windowMargin), 140 + (2 * windowMargin));
-
-        addAndMakeVisible(resizer);
-
-        setInterceptsMouseClicks(true, true);
-        setAlwaysOnTop(true);
-        setWantsKeyboardFocus(false);
-    }
-
-    ~SuggestionComponent() override
-    {
-        buttons.clear();
-    }
-
-    void createCalloutBox(Object* object, TextEditor* editor)
-    {
-        currentBox = object;
-        openedEditor = editor;
-
-        setTransform(object->cnv->editor->getTransform());
-
-        editor->addListener(this);
-        editor->addKeyListener(this);
-
-        autoCompleteComponent = std::make_unique<AutoCompleteComponent>(editor, object->cnv);
-
-        for (int i = 0; i < buttons.size(); i++) {
-            auto* but = buttons[i];
-            but->setAlwaysOnTop(true);
-
-            but->onClick = [this, i, but, editor]() mutable {
-                // If the button is already selected, perform autocomplete
-                if (but->getToggleState() && autoCompleteComponent) {
-                    autoCompleteComponent->autocomplete();
-                    return;
-                }
-
-                move(0, i);
-                if (!editor->isVisible())
-                    editor->setVisible(true);
-                editor->grabKeyboardFocus();
-            };
-        }
-
-        addToDesktop(ComponentPeer::windowIsTemporary | ComponentPeer::windowIgnoresKeyPresses);
-
-        updateBounds();
-
-        setVisible(false);
-        toFront(false);
-
-        repaint();
-    }
-
-    void updateBounds()
-    {
-        if (!currentBox)
-            return;
-
-        auto* cnv = currentBox->cnv;
-
-        setTransform(cnv->editor->getTransform());
-
-        auto scale = std::sqrt(std::abs(getTransform().getDeterminant()));
-<<<<<<< HEAD
-
-        auto objectPos = currentBox->getScreenBounds().reduced(Object::margin).getBottomLeft() / scale;
-
-=======
-        
-        auto objectPos = currentBox->getScreenBounds().reduced(Object::margin).getBottomLeft() / scale;
-        
->>>>>>> 750ac9ae
-        setTopLeftPosition(objectPos.translated(-windowMargin, -windowMargin + 5));
-
-        // If box is not contained in canvas bounds, hide suggestions
-        if (cnv->viewport) {
-            setVisible(cnv->viewport->getViewArea().contains(cnv->viewport->getLocalArea(currentBox, currentBox->getBounds())));
-        }
-    }
-
-    void removeCalloutBox()
-    {
-        setVisible(false);
-
-        if (isOnDesktop()) {
-            removeFromDesktop();
-        }
-
-        autoCompleteComponent.reset(nullptr);
-        if (openedEditor)
-            openedEditor->removeListener(this);
-
-        openedEditor = nullptr;
-        currentBox = nullptr;
-    }
-
-    void move(int offset, int setto = -1)
-    {
-        if (!openedEditor)
-            return;
-
-        // Calculate new selected index
-        if (setto == -1)
-            currentidx += offset;
-        else
-            currentidx = setto;
-
-        if (numOptions == 0)
-            return;
-
-        // Limit it to minimum of the number of buttons and the number of suggestions
-        int numButtons = std::min(20, numOptions);
-        currentidx = (currentidx + numButtons) % numButtons;
-
-        auto* but = buttons[currentidx];
-
-        but->setToggleState(true, dontSendNotification);
-
-        if (autoCompleteComponent) {
-            String newText = buttons[currentidx]->getButtonText();
-            autoCompleteComponent->setSuggestion(newText);
-            autoCompleteComponent->enableAutocomplete(true);
-            currentBox->updateBounds();
-        }
-
-        // Auto-scroll item into viewport bounds
-        if (port->getViewPositionY() > but->getY()) {
-            port->setViewPosition(0, but->getY() - 6);
-        } else if (port->getViewPositionY() + port->getMaximumVisibleHeight() < but->getY() + but->getHeight()) {
-            port->setViewPosition(0, but->getY() - (but->getHeight() * 4) + 6);
-        }
-
-        repaint();
-    }
-
-    void resized() override
-    {
-        auto b = getLocalBounds().reduced(windowMargin);
-
-        int yScroll = port->getViewPositionY();
-        port->setBounds(b);
-        buttonholder->setBounds(b.getX() + 6, b.getY(), b.getWidth(), std::min(numOptions, 20) * 26 + 8);
-
-        for (int i = 0; i < buttons.size(); i++)
-            buttons[i]->setBounds(2, (i * 26) + 4, getWidth() - 4, 24);
-
-        int const resizerSize = 12;
-
-        resizer.setBounds(b.getRight() - (resizerSize + 1), b.getBottom() - (resizerSize + 1), resizerSize, resizerSize);
-
-        port->setViewPosition(0, yScroll);
-        repaint();
-    }
-
-    String getText() const
-    {
-        if (autoCompleteComponent) {
-            return autoCompleteComponent->getSuggestion();
-        }
-
-        return String();
-    }
-
-private:
-    void mouseDown(MouseEvent const& e) override
-    {
-        if (openedEditor)
-            openedEditor->grabKeyboardFocus();
-    }
-
-    bool hitTest(int x, int y) override
-    {
-        return getLocalBounds().reduced(windowMargin).contains(x, y);
-    }
-
-    bool canBeTransparent()
-    {
-        return ProjectInfo::canUseSemiTransparentWindows();
-    }
-
-    void paint(Graphics& g) override
-    {
-        auto b = getLocalBounds().reduced(windowMargin);
-
-        if (!canBeTransparent()) {
-            g.fillAll(findColour(PlugDataColour::canvasBackgroundColourId));
-        } else {
-            Path localPath;
-            localPath.addRoundedRectangle(b.toFloat().reduced(4.0f), Corners::windowCornerRadius);
-            StackShadow::renderDropShadow(g, localPath, Colour(0, 0, 0).withAlpha(0.6f), 16, { 0, 3 });
-        }
-
-        g.setColour(findColour(PlugDataColour::popupMenuBackgroundColourId));
-        g.fillRoundedRectangle(port->getBounds().reduced(1).toFloat(), Corners::defaultCornerRadius);
-    }
-
-    void paintOverChildren(Graphics& g) override
-    {
-        g.setColour(findColour(PlugDataColour::outlineColourId).darker(0.1f));
-        g.drawRoundedRectangle(port->getBounds().toFloat().reduced(0.5f), Corners::defaultCornerRadius, 1.0f);
-    }
-
-    bool keyPressed(KeyPress const& key, Component* originatingComponent) override
-    {
-        if (!currentBox) {
-            return false;
-        }
-
-        if (key == KeyPress::rightKey && !openedEditor->getHighlightedRegion().isEmpty()) {
-            openedEditor->setCaretPosition(openedEditor->getHighlightedRegion().getEnd());
-            return true;
-        }
-        if (key == KeyPress::rightKey && autoCompleteComponent && openedEditor->getCaretPosition() == openedEditor->getText().length()) {
-            autoCompleteComponent->autocomplete();
-            return true;
-        }
-        if (key == KeyPress::leftKey && !openedEditor->getHighlightedRegion().isEmpty()) {
-            openedEditor->setCaretPosition(openedEditor->getHighlightedRegion().getStart());
-            return true;
-        }
-        if (key == KeyPress::tabKey && autoCompleteComponent) {
-            autoCompleteComponent->autocomplete();
-            return true;
-        }
-        if (state != ShowingObjects)
-            return false;
-
-        if (key == KeyPress::upKey || key == KeyPress::downKey) {
-            move(key == KeyPress::downKey ? 1 : -1);
-            return true;
-        }
-        return false;
-    }
-
-    // If there's a suggestion, it feels right to choose that suggestion with the return key
-    void textEditorReturnKeyPressed(TextEditor& e) override
-    {
-        if (e.getText().isEmpty() && autoCompleteComponent && autoCompleteComponent->getSuggestion().isNotEmpty()) {
-            e.setText(autoCompleteComponent->getSuggestion());
-            autoCompleteComponent->setSuggestion("");
-        }
-    }
-
-    void textEditorTextChanged(TextEditor& e) override
-    {
-        if (!currentBox)
-            return;
-
-        String currentText = e.getText();
-        resized();
-
-        auto& library = currentBox->cnv->pd->objectLibrary;
-
-        auto sortSuggestions = [](String query, StringArray suggestions) -> StringArray {
-            if (query.length() == 0)
-                return suggestions;
-
-            std::sort(suggestions.begin(), suggestions.end(),
-                [&query](const String& a, const String& b) -> bool {
-                    auto check = [&query](const String& a, const String& b) -> bool {
-                        // Check if suggestion exacly matches query
-                        if (a == query) {
-                            return true;
-                        }
-
-                        // Check if suggestion is equal to query with "~" appended
-                        if (a == (query + "~") && b != query && b != (query + "~")) {
-                            return true;
-                        }
-
-                        // Check if suggestion is equal to query with "." appended
-                        if (a.startsWith(query + ".") && b != query && b != (query + "~") && !b.startsWith(query + ".")) {
-                            return true;
-                        }
-
-                        if (a.length() < b.length()) {
-                            return true;
-                        }
-
-                        return false;
-                    };
-
-                    if (check(a, b))
-                        return true;
-                    if (check(b, a))
-                        return false;
-
-                    return a.compareNatural(b);
-                });
-            return suggestions;
-        };
-
-        // If there's a space, open arguments panel
-        if (currentText.contains(" ")) {
-            state = ShowingArguments;
-            auto name = currentText.upToFirstOccurrenceOf(" ", false, false);
-            auto objectInfo = library->getObjectInfo(name);
-            auto found = objectInfo.getChildWithName("arguments").createCopy();
-            for (auto flag : objectInfo.getChildWithName("flags")) {
-                auto flagCopy = flag.createCopy();
-                auto name = flagCopy.getProperty("name").toString().trim();
-                if (!name.startsWith("-"))
-                    name = "-" + name;
-                flagCopy.setProperty("type", name, nullptr);
-                found.appendChild(flagCopy, nullptr);
-            }
-
-            numOptions = std::min<int>(buttons.size(), found.getNumChildren());
-            for (int i = 0; i < numOptions; i++) {
-                auto type = found.getChild(i).getProperty("type").toString();
-                auto description = found.getChild(i).getProperty("description").toString();
-
-                buttons[i]->setText(type, description, false);
-                buttons[i]->setInterceptsMouseClicks(false, false);
-                buttons[i]->setToggleState(false, dontSendNotification);
-            }
-
-            for (int i = numOptions; i < buttons.size(); i++) {
-                buttons[i]->setText("", "", false);
-                buttons[i]->setToggleState(false, dontSendNotification);
-            }
-
-            setVisible(numOptions);
-
-            if (autoCompleteComponent) {
-                autoCompleteComponent->enableAutocomplete(false);
-                currentBox->updateBounds();
-            }
-
-            resized();
-
-            return;
-        }
-
-        if (isPositiveAndBelow(currentidx, buttons.size())) {
-            buttons[currentidx]->setToggleState(true, dontSendNotification);
-        }
-
-        auto filterNonHvccObjectsIfNeeded = [_this = SafePointer(this)](StringArray& toFilter) {
-            if (!_this || !_this->currentBox)
-                return;
-
-            if (getValue<bool>(_this->currentBox->cnv->editor->hvccMode)) {
-
-                StringArray hvccObjectsFound;
-                for (auto& object : toFilter) {
-                    if (Object::hvccObjects.contains(object)) {
-                        hvccObjectsFound.add(object);
-                    }
-                }
-
-                toFilter = hvccObjectsFound;
-            }
-        };
-
-        // Update suggestions
-        auto found = library->autocomplete(currentText);
-
-        // When hvcc mode is enabled, show only hvcc compatible objects
-        filterNonHvccObjectsIfNeeded(found);
-
-        if (found.isEmpty()) {
-            autoCompleteComponent->enableAutocomplete(false);
-            deselectAll();
-            currentidx = -1;
-        } else {
-            found = sortSuggestions(currentText, found);
-            currentidx = 0;
-            autoCompleteComponent->enableAutocomplete(true);
-        }
-
-        auto applySuggestionsToButtons = [this, &library](StringArray& suggestions, String originalQuery) {
-            numOptions = static_cast<int>(suggestions.size());
-
-            // Apply object name and descriptions to buttons
-            for (int i = 0; i < std::min<int>(buttons.size(), numOptions); i++) {
-                auto& name = suggestions[i];
-
-                auto description = library->getObjectInfo(name).getProperty("description").toString();
-                buttons[i]->setText(name, description, true);
-
-                buttons[i]->setInterceptsMouseClicks(true, false);
-            }
-
-            for (int i = numOptions; i < buttons.size(); i++)
-                buttons[i]->setText("", "", false);
-
-            resized();
-
-            // Get length of user-typed text
-            int textlen = openedEditor->getText().length();
-
-            if (suggestions.isEmpty() || textlen == 0) {
-                state = Hidden;
-                if (autoCompleteComponent)
-                    autoCompleteComponent->enableAutocomplete(false);
-                currentBox->updateBounds();
-                setVisible(false);
-                return;
-            }
-
-            // Limit it to minimum of the number of buttons and the number of suggestions
-            int numButtons = std::min(20, numOptions);
-
-            // duplicate call to updateBounds :( do we need this?t
-            currentBox->updateBounds();
-
-            setVisible(true);
-
-            state = ShowingObjects;
-
-            if (currentidx < 0)
-                return;
-
-            currentidx = (currentidx + numButtons) % numButtons;
-
-            // Retrieve best suggestion
-            auto const& fullName = suggestions[currentidx];
-
-            if (fullName.length() > textlen && autoCompleteComponent) {
-                autoCompleteComponent->setSuggestion(fullName);
-            } else if (autoCompleteComponent) {
-                autoCompleteComponent->setSuggestion("");
-            }
-        };
-
-        if (openedEditor) {
-            applySuggestionsToButtons(found, currentText);
-        }
-
-        library->getExtraSuggestions(found.size(), currentText, [this, filterNonHvccObjectsIfNeeded, applySuggestionsToButtons, found, currentText, sortSuggestions](StringArray s) mutable {
-            filterNonHvccObjectsIfNeeded(s);
-
-            // This means the extra suggestions have returned too late to still be relevant
-            if (!openedEditor || currentText != openedEditor->getText())
-                return;
-
-            found.addArray(s);
-            found.removeDuplicates(false);
-
-            applySuggestionsToButtons(found, currentText);
-        });
-    }
-
-    void deselectAll()
-    {
-        for (auto* button : buttons) {
-            button->setToggleState(false, dontSendNotification);
-        }
-    }
-
-    enum SugesstionState {
-        Hidden,
-        ShowingObjects,
-        ShowingArguments
-    };
-
-    int numOptions = 0;
-    int currentidx = 0;
-
-    std::unique_ptr<AutoCompleteComponent> autoCompleteComponent;
-    std::unique_ptr<Viewport> port;
-    std::unique_ptr<Component> buttonholder;
-    OwnedArray<Suggestion> buttons;
-
-    ResizableCornerComponent resizer;
-    ComponentBoundsConstrainer constrainer;
-
-    SugesstionState state = Hidden;
-
-    TextEditor* openedEditor = nullptr;
-    SafePointer<Object> currentBox;
-
-    int windowMargin;
-};
+/*
+ // Copyright (c) 2021-2022 Timothy Schoen
+ // For information on usage and redistribution, and for a DISCLAIMER OF ALL
+ // WARRANTIES, see the file, "LICENSE.txt," in this distribution.
+ */
+
+#include "PluginEditor.h"
+#include "PluginProcessor.h" // TODO: We shouldn't need this!
+
+// Component that sits on top of a TextEditor and will draw auto-complete suggestions over it
+class AutoCompleteComponent
+    : public Component
+    , public ComponentListener {
+    String suggestion;
+    Canvas* cnv;
+    Component::SafePointer<TextEditor> editor;
+
+public:
+    AutoCompleteComponent(TextEditor* e, Canvas* c)
+        : editor(e)
+        , cnv(c)
+    {
+        setAlwaysOnTop(true);
+
+        editor->addComponentListener(this);
+        cnv->addAndMakeVisible(this);
+
+        setInterceptsMouseClicks(false, false);
+    }
+
+    ~AutoCompleteComponent()
+    {
+        editor->removeComponentListener(this);
+    }
+
+    String getSuggestion()
+    {
+
+        if (!editor)
+            return String();
+
+        return editor->getText() + suggestion;
+    }
+
+    void autocomplete()
+    {
+        if (!editor)
+            return;
+
+        editor->setText(editor->getText() + suggestion, sendNotification);
+        suggestion = "";
+        repaint();
+    }
+
+    void enableAutocomplete(bool enabled)
+    {
+        shouldAutocomplete = enabled;
+    }
+
+    void setSuggestion(String const& suggestionText)
+    {
+        if (!editor)
+            return;
+
+        auto editorText = editor->getText();
+
+        if (editorText.startsWith(suggestionText)) {
+            suggestion = "";
+            repaint();
+            return;
+        }
+
+        if (editorText.isEmpty()) {
+            editor->setText(stashedText, dontSendNotification);
+            editorText = stashedText;
+        }
+
+        if (suggestionText.startsWith(editorText)) {
+            auto textUpToSpace = editorText.upToFirstOccurrenceOf(" ", false, false);
+            suggestion = suggestionText.fromFirstOccurrenceOf(textUpToSpace, false, true);
+            setVisible(suggestionText.isNotEmpty() && textUpToSpace != suggestionText);
+            repaint();
+        } else if (editorText.isNotEmpty()) {
+            stashedText = editorText;
+            editor->setText("", dontSendNotification);
+            suggestion = suggestionText;
+            repaint();
+        }
+    }
+
+private:
+    bool shouldAutocomplete = true;
+    String stashedText;
+
+    void componentMovedOrResized(Component& component, bool moved, bool resized) override
+    {
+        if (!editor)
+            return;
+        setBounds(cnv->getLocalArea(editor, editor->getLocalBounds()));
+    }
+
+    void componentBeingDeleted(Component& component) override
+    {
+        if (!editor)
+            return;
+        editor->removeComponentListener(this);
+    }
+
+    void paint(Graphics& g) override
+    {
+        if (!editor || !shouldAutocomplete)
+            return;
+
+        auto editorText = editor->getText();
+        auto editorTextWidth = editor->getFont().getStringWidthFloat(editorText);
+        auto completionBounds = getLocalBounds().toFloat().withTrimmedLeft(editorTextWidth + 7.5f);
+
+        auto colour = findColour(PlugDataColour::canvasTextColourId).withAlpha(0.65f);
+        Fonts::drawText(g, suggestion, completionBounds, colour);
+    }
+};
+// Suggestions component that shows up when objects are edited
+class SuggestionComponent : public Component
+    , public KeyListener
+    , public TextEditor::Listener {
+
+    class Suggestion : public TextButton {
+        int idx = 0;
+        int type = -1;
+
+        String objectDescription;
+
+    public:
+        Suggestion(SuggestionComponent* parentComponent, int i)
+            : idx(i)
+            , parent(parentComponent)
+        {
+            setText("", "", false);
+            setWantsKeyboardFocus(false);
+            setConnectedEdges(12);
+            setClickingTogglesState(true);
+            setRadioGroupId(1001);
+            setColour(TextButton::buttonOnColourId, findColour(ScrollBar::thumbColourId));
+        }
+
+        void setText(String const& name, String const& description, bool icon)
+        {
+            objectDescription = description;
+            setButtonText(name);
+            type = name.contains("~") ? 1 : 0;
+
+            // Argument suggestions don't have icons!
+            drawIcon = icon;
+
+            repaint();
+        }
+
+        // TODO: why is this necessary?
+        void mouseDown(MouseEvent const& e) override
+        {
+            onClick();
+        }
+
+        void paint(Graphics& g) override
+        {
+            auto scrollbarIndent = parent->port->canScrollVertically() ? 6 : 0;
+
+            auto backgroundColour = findColour(getToggleState() ? PlugDataColour::popupMenuActiveBackgroundColourId : PlugDataColour::popupMenuBackgroundColourId);
+
+            auto buttonArea = getLocalBounds().withTrimmedRight((parent->canBeTransparent() ? 42 : 2) + scrollbarIndent).toFloat().reduced(4, 0.5f);
+
+            g.setColour(backgroundColour);
+            g.fillRoundedRectangle(buttonArea, Corners::largeCornerRadius);
+
+            auto colour = getToggleState() ? findColour(PlugDataColour::popupMenuActiveTextColourId) : findColour(PlugDataColour::popupMenuTextColourId);
+
+            auto yIndent = jmin(4, proportionOfHeight(0.3f));
+            auto leftIndent = drawIcon ? 34 : 11;
+            auto rightIndent = 14;
+            auto textWidth = getWidth() - leftIndent - rightIndent;
+
+            if (textWidth > 0)
+                Fonts::drawStyledText(g, getButtonText(), leftIndent, yIndent, textWidth, getHeight() - yIndent * 2, colour, Semibold, 13);
+
+            if (objectDescription.isNotEmpty()) {
+                auto textLength = Fonts::getSemiBoldFont().withHeight(13).getStringWidth(getButtonText());
+
+                leftIndent += textLength;
+                auto textWidth = getWidth() - leftIndent - rightIndent;
+
+                // Draw seperator (which is an en dash)
+                Fonts::drawText(g, String::fromUTF8("  \xe2\x80\x93  ") + objectDescription, Rectangle<int>(leftIndent, yIndent, textWidth, getHeight() - yIndent * 2), colour, 13);
+            }
+
+            if (type == -1)
+                return;
+
+            if (drawIcon) {
+                auto dataColour = findColour(PlugDataColour::dataColourId);
+                auto signalColour = findColour(PlugDataColour::signalColourId);
+                g.setColour(type ? signalColour : dataColour);
+                auto iconbound = getLocalBounds().reduced(4);
+                iconbound.setWidth(getHeight() - 8);
+                iconbound.translate(6, 0);
+                g.fillRoundedRectangle(iconbound.toFloat(), Corners::smallCornerRadius);
+
+                Fonts::drawFittedText(g, type ? "~" : "pd", iconbound.reduced(1), Colours::white, 1, 1.0f, type ? 12 : 10, Justification::centred);
+            }
+        }
+
+        SuggestionComponent* parent;
+        bool drawIcon = true;
+    };
+
+public:
+    SuggestionComponent()
+        : resizer(this, &constrainer)
+        , currentBox(nullptr)
+        , windowMargin(canBeTransparent() ? 22 : 0)
+    {
+        // Set up the button list that contains our suggestions
+        buttonholder = std::make_unique<Component>();
+
+        for (int i = 0; i < 20; i++) {
+            Suggestion* but = buttons.add(new Suggestion(this, i));
+            buttonholder->addAndMakeVisible(buttons[i]);
+
+            but->setClickingTogglesState(true);
+            but->setRadioGroupId(110);
+            but->setColour(TextButton::buttonColourId, findColour(PlugDataColour::dialogBackgroundColourId));
+        }
+
+        // Hack for maintaining keyboard focus when resizing
+        resizer.addMouseListener(this, true);
+
+        // Set up viewport
+        port = std::make_unique<Viewport>();
+        port->setScrollBarsShown(true, false);
+        port->setViewedComponent(buttonholder.get(), false);
+        port->setInterceptsMouseClicks(true, true);
+        port->setViewportIgnoreDragFlag(true);
+        addAndMakeVisible(port.get());
+
+        constrainer.setSizeLimits(150, 120, 500, 400);
+        setSize(310 + (2 * windowMargin), 140 + (2 * windowMargin));
+
+        addAndMakeVisible(resizer);
+
+        setInterceptsMouseClicks(true, true);
+        setAlwaysOnTop(true);
+        setWantsKeyboardFocus(false);
+    }
+
+    ~SuggestionComponent() override
+    {
+        buttons.clear();
+    }
+
+    void createCalloutBox(Object* object, TextEditor* editor)
+    {
+        currentBox = object;
+        openedEditor = editor;
+
+        setTransform(object->cnv->editor->getTransform());
+
+        editor->addListener(this);
+        editor->addKeyListener(this);
+
+        autoCompleteComponent = std::make_unique<AutoCompleteComponent>(editor, object->cnv);
+
+        for (int i = 0; i < buttons.size(); i++) {
+            auto* but = buttons[i];
+            but->setAlwaysOnTop(true);
+
+            but->onClick = [this, i, but, editor]() mutable {
+                // If the button is already selected, perform autocomplete
+                if (but->getToggleState() && autoCompleteComponent) {
+                    autoCompleteComponent->autocomplete();
+                    return;
+                }
+
+                move(0, i);
+                if (!editor->isVisible())
+                    editor->setVisible(true);
+                editor->grabKeyboardFocus();
+            };
+        }
+
+        addToDesktop(ComponentPeer::windowIsTemporary | ComponentPeer::windowIgnoresKeyPresses);
+
+        updateBounds();
+
+        setVisible(false);
+        toFront(false);
+
+        repaint();
+    }
+
+    void updateBounds()
+    {
+        if (!currentBox)
+            return;
+
+        auto* cnv = currentBox->cnv;
+
+        setTransform(cnv->editor->getTransform());
+
+        auto scale = std::sqrt(std::abs(getTransform().getDeterminant()));
+        
+        auto objectPos = currentBox->getScreenBounds().reduced(Object::margin).getBottomLeft() / scale;
+        
+        setTopLeftPosition(objectPos.translated(-windowMargin, -windowMargin + 5));
+
+        // If box is not contained in canvas bounds, hide suggestions
+        if (cnv->viewport) {
+            setVisible(cnv->viewport->getViewArea().contains(cnv->viewport->getLocalArea(currentBox, currentBox->getBounds())));
+        }
+    }
+
+    void removeCalloutBox()
+    {
+        setVisible(false);
+
+        if (isOnDesktop()) {
+            removeFromDesktop();
+        }
+
+        autoCompleteComponent.reset(nullptr);
+        if (openedEditor)
+            openedEditor->removeListener(this);
+
+        openedEditor = nullptr;
+        currentBox = nullptr;
+    }
+
+    void move(int offset, int setto = -1)
+    {
+        if (!openedEditor)
+            return;
+
+        // Calculate new selected index
+        if (setto == -1)
+            currentidx += offset;
+        else
+            currentidx = setto;
+
+        if (numOptions == 0)
+            return;
+
+        // Limit it to minimum of the number of buttons and the number of suggestions
+        int numButtons = std::min(20, numOptions);
+        currentidx = (currentidx + numButtons) % numButtons;
+
+        auto* but = buttons[currentidx];
+
+        but->setToggleState(true, dontSendNotification);
+
+        if (autoCompleteComponent) {
+            String newText = buttons[currentidx]->getButtonText();
+            autoCompleteComponent->setSuggestion(newText);
+            autoCompleteComponent->enableAutocomplete(true);
+            currentBox->updateBounds();
+        }
+
+        // Auto-scroll item into viewport bounds
+        if (port->getViewPositionY() > but->getY()) {
+            port->setViewPosition(0, but->getY() - 6);
+        } else if (port->getViewPositionY() + port->getMaximumVisibleHeight() < but->getY() + but->getHeight()) {
+            port->setViewPosition(0, but->getY() - (but->getHeight() * 4) + 6);
+        }
+
+        repaint();
+    }
+
+    void resized() override
+    {
+        auto b = getLocalBounds().reduced(windowMargin);
+
+        int yScroll = port->getViewPositionY();
+        port->setBounds(b);
+        buttonholder->setBounds(b.getX() + 6, b.getY(), b.getWidth(), std::min(numOptions, 20) * 26 + 8);
+
+        for (int i = 0; i < buttons.size(); i++)
+            buttons[i]->setBounds(2, (i * 26) + 4, getWidth() - 4, 24);
+
+        int const resizerSize = 12;
+
+        resizer.setBounds(b.getRight() - (resizerSize + 1), b.getBottom() - (resizerSize + 1), resizerSize, resizerSize);
+
+        port->setViewPosition(0, yScroll);
+        repaint();
+    }
+
+    String getText() const
+    {
+        if (autoCompleteComponent) {
+            return autoCompleteComponent->getSuggestion();
+        }
+
+        return String();
+    }
+
+private:
+    void mouseDown(MouseEvent const& e) override
+    {
+        if (openedEditor)
+            openedEditor->grabKeyboardFocus();
+    }
+
+    bool hitTest(int x, int y) override
+    {
+        return getLocalBounds().reduced(windowMargin).contains(x, y);
+    }
+
+    bool canBeTransparent()
+    {
+        return ProjectInfo::canUseSemiTransparentWindows();
+    }
+
+    void paint(Graphics& g) override
+    {
+        auto b = getLocalBounds().reduced(windowMargin);
+
+        if (!canBeTransparent()) {
+            g.fillAll(findColour(PlugDataColour::canvasBackgroundColourId));
+        } else {
+            Path localPath;
+            localPath.addRoundedRectangle(b.toFloat().reduced(4.0f), Corners::windowCornerRadius);
+            StackShadow::renderDropShadow(g, localPath, Colour(0, 0, 0).withAlpha(0.6f), 16, { 0, 3 });
+        }
+
+        g.setColour(findColour(PlugDataColour::popupMenuBackgroundColourId));
+        g.fillRoundedRectangle(port->getBounds().reduced(1).toFloat(), Corners::defaultCornerRadius);
+    }
+
+    void paintOverChildren(Graphics& g) override
+    {
+        g.setColour(findColour(PlugDataColour::outlineColourId).darker(0.1f));
+        g.drawRoundedRectangle(port->getBounds().toFloat().reduced(0.5f), Corners::defaultCornerRadius, 1.0f);
+    }
+
+    bool keyPressed(KeyPress const& key, Component* originatingComponent) override
+    {
+        if (!currentBox) {
+            return false;
+        }
+
+        if (key == KeyPress::rightKey && !openedEditor->getHighlightedRegion().isEmpty()) {
+            openedEditor->setCaretPosition(openedEditor->getHighlightedRegion().getEnd());
+            return true;
+        }
+        if (key == KeyPress::rightKey && autoCompleteComponent && openedEditor->getCaretPosition() == openedEditor->getText().length()) {
+            autoCompleteComponent->autocomplete();
+            return true;
+        }
+        if (key == KeyPress::leftKey && !openedEditor->getHighlightedRegion().isEmpty()) {
+            openedEditor->setCaretPosition(openedEditor->getHighlightedRegion().getStart());
+            return true;
+        }
+        if (key == KeyPress::tabKey && autoCompleteComponent) {
+            autoCompleteComponent->autocomplete();
+            return true;
+        }
+        if (state != ShowingObjects)
+            return false;
+
+        if (key == KeyPress::upKey || key == KeyPress::downKey) {
+            move(key == KeyPress::downKey ? 1 : -1);
+            return true;
+        }
+        return false;
+    }
+
+    // If there's a suggestion, it feels right to choose that suggestion with the return key
+    void textEditorReturnKeyPressed(TextEditor& e) override
+    {
+        if (e.getText().isEmpty() && autoCompleteComponent && autoCompleteComponent->getSuggestion().isNotEmpty()) {
+            e.setText(autoCompleteComponent->getSuggestion());
+            autoCompleteComponent->setSuggestion("");
+        }
+    }
+
+    void textEditorTextChanged(TextEditor& e) override
+    {
+        if (!currentBox)
+            return;
+
+        String currentText = e.getText();
+        resized();
+
+        auto& library = currentBox->cnv->pd->objectLibrary;
+
+        auto sortSuggestions = [](String query, StringArray suggestions) -> StringArray {
+            if (query.length() == 0)
+                return suggestions;
+
+            std::sort(suggestions.begin(), suggestions.end(),
+                [&query](const String& a, const String& b) -> bool {
+                    auto check = [&query](const String& a, const String& b) -> bool {
+                        // Check if suggestion exacly matches query
+                        if (a == query) {
+                            return true;
+                        }
+
+                        // Check if suggestion is equal to query with "~" appended
+                        if (a == (query + "~") && b != query && b != (query + "~")) {
+                            return true;
+                        }
+
+                        // Check if suggestion is equal to query with "." appended
+                        if (a.startsWith(query + ".") && b != query && b != (query + "~") && !b.startsWith(query + ".")) {
+                            return true;
+                        }
+
+                        if (a.length() < b.length()) {
+                            return true;
+                        }
+
+                        return false;
+                    };
+
+                    if (check(a, b))
+                        return true;
+                    if (check(b, a))
+                        return false;
+
+                    return a.compareNatural(b);
+                });
+            return suggestions;
+        };
+
+        // If there's a space, open arguments panel
+        if (currentText.contains(" ")) {
+            state = ShowingArguments;
+            auto name = currentText.upToFirstOccurrenceOf(" ", false, false);
+            auto objectInfo = library->getObjectInfo(name);
+            auto found = objectInfo.getChildWithName("arguments").createCopy();
+            for (auto flag : objectInfo.getChildWithName("flags")) {
+                auto flagCopy = flag.createCopy();
+                auto name = flagCopy.getProperty("name").toString().trim();
+                if (!name.startsWith("-"))
+                    name = "-" + name;
+                flagCopy.setProperty("type", name, nullptr);
+                found.appendChild(flagCopy, nullptr);
+            }
+
+            numOptions = std::min<int>(buttons.size(), found.getNumChildren());
+            for (int i = 0; i < numOptions; i++) {
+                auto type = found.getChild(i).getProperty("type").toString();
+                auto description = found.getChild(i).getProperty("description").toString();
+
+                buttons[i]->setText(type, description, false);
+                buttons[i]->setInterceptsMouseClicks(false, false);
+                buttons[i]->setToggleState(false, dontSendNotification);
+            }
+
+            for (int i = numOptions; i < buttons.size(); i++) {
+                buttons[i]->setText("", "", false);
+                buttons[i]->setToggleState(false, dontSendNotification);
+            }
+
+            setVisible(numOptions);
+
+            if (autoCompleteComponent) {
+                autoCompleteComponent->enableAutocomplete(false);
+                currentBox->updateBounds();
+            }
+
+            resized();
+
+            return;
+        }
+
+        if (isPositiveAndBelow(currentidx, buttons.size())) {
+            buttons[currentidx]->setToggleState(true, dontSendNotification);
+        }
+
+        auto filterNonHvccObjectsIfNeeded = [_this = SafePointer(this)](StringArray& toFilter) {
+            if (!_this || !_this->currentBox)
+                return;
+
+            if (getValue<bool>(_this->currentBox->cnv->editor->hvccMode)) {
+
+                StringArray hvccObjectsFound;
+                for (auto& object : toFilter) {
+                    if (Object::hvccObjects.contains(object)) {
+                        hvccObjectsFound.add(object);
+                    }
+                }
+
+                toFilter = hvccObjectsFound;
+            }
+        };
+
+        // Update suggestions
+        auto found = library->autocomplete(currentText);
+
+        // When hvcc mode is enabled, show only hvcc compatible objects
+        filterNonHvccObjectsIfNeeded(found);
+
+        if (found.isEmpty()) {
+            autoCompleteComponent->enableAutocomplete(false);
+            deselectAll();
+            currentidx = -1;
+        } else {
+            found = sortSuggestions(currentText, found);
+            currentidx = 0;
+            autoCompleteComponent->enableAutocomplete(true);
+        }
+
+        auto applySuggestionsToButtons = [this, &library](StringArray& suggestions, String originalQuery) {
+            numOptions = static_cast<int>(suggestions.size());
+
+            // Apply object name and descriptions to buttons
+            for (int i = 0; i < std::min<int>(buttons.size(), numOptions); i++) {
+                auto& name = suggestions[i];
+
+                auto description = library->getObjectInfo(name).getProperty("description").toString();
+                buttons[i]->setText(name, description, true);
+
+                buttons[i]->setInterceptsMouseClicks(true, false);
+            }
+
+            for (int i = numOptions; i < buttons.size(); i++)
+                buttons[i]->setText("", "", false);
+
+            resized();
+
+            // Get length of user-typed text
+            int textlen = openedEditor->getText().length();
+
+            if (suggestions.isEmpty() || textlen == 0) {
+                state = Hidden;
+                if (autoCompleteComponent)
+                    autoCompleteComponent->enableAutocomplete(false);
+                currentBox->updateBounds();
+                setVisible(false);
+                return;
+            }
+
+            // Limit it to minimum of the number of buttons and the number of suggestions
+            int numButtons = std::min(20, numOptions);
+
+            // duplicate call to updateBounds :( do we need this?t
+            currentBox->updateBounds();
+
+            setVisible(true);
+
+            state = ShowingObjects;
+
+            if (currentidx < 0)
+                return;
+
+            currentidx = (currentidx + numButtons) % numButtons;
+
+            // Retrieve best suggestion
+            auto const& fullName = suggestions[currentidx];
+
+            if (fullName.length() > textlen && autoCompleteComponent) {
+                autoCompleteComponent->setSuggestion(fullName);
+            } else if (autoCompleteComponent) {
+                autoCompleteComponent->setSuggestion("");
+            }
+        };
+
+        if (openedEditor) {
+            applySuggestionsToButtons(found, currentText);
+        }
+
+        library->getExtraSuggestions(found.size(), currentText, [this, filterNonHvccObjectsIfNeeded, applySuggestionsToButtons, found, currentText, sortSuggestions](StringArray s) mutable {
+            filterNonHvccObjectsIfNeeded(s);
+
+            // This means the extra suggestions have returned too late to still be relevant
+            if (!openedEditor || currentText != openedEditor->getText())
+                return;
+
+            found.addArray(s);
+            found.removeDuplicates(false);
+
+            applySuggestionsToButtons(found, currentText);
+        });
+    }
+
+    void deselectAll()
+    {
+        for (auto* button : buttons) {
+            button->setToggleState(false, dontSendNotification);
+        }
+    }
+
+    enum SugesstionState {
+        Hidden,
+        ShowingObjects,
+        ShowingArguments
+    };
+
+    int numOptions = 0;
+    int currentidx = 0;
+
+    std::unique_ptr<AutoCompleteComponent> autoCompleteComponent;
+    std::unique_ptr<Viewport> port;
+    std::unique_ptr<Component> buttonholder;
+    OwnedArray<Suggestion> buttons;
+
+    ResizableCornerComponent resizer;
+    ComponentBoundsConstrainer constrainer;
+
+    SugesstionState state = Hidden;
+
+    TextEditor* openedEditor = nullptr;
+    SafePointer<Object> currentBox;
+
+    int windowMargin;
+};