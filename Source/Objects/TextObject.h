/*
 // Copyright (c) 2021-2022 Timothy Schoen
 // For information on usage and redistribution, and for a DISCLAIMER OF ALL
 // WARRANTIES, see the file, "LICENSE.txt," in this distribution.
 */

struct TextObjectHelper {

    inline static int minWidth = 3;

    static Rectangle<int> recalculateTextObjectBounds(void* patch, void* obj, String const& currentText, int fontHeight, int& numLines, bool applyOffset = false, int maxIolets = 0)
    {
        int x, y, w, h;
        libpd_get_object_bounds(patch, obj, &x, &y, &w, &h);

        auto fontWidth = glist_fontwidth(static_cast<t_glist*>(patch));
        int idealTextWidth = getIdealWidthForText(currentText, fontHeight);

        // For regular text object, we want to adjust the width so ideal text with aligns with fontWidth
        int offset = applyOffset ? idealTextWidth % fontWidth : 0;
        int charWidth = getWidthInChars(obj);

        if (currentText.isEmpty()) { // If text is empty, set to minimum width
            w = std::max(charWidth, minWidth) * fontWidth;
        } else if (charWidth == 0) { // If width is set to automatic, calculate based on text width
            w = std::clamp(idealTextWidth, minWidth * fontWidth, fontWidth * 60);
        } else { // If width was set manually, calculate what the width is
            w = std::max(charWidth, minWidth) * fontWidth + offset;
        }

        w = std::max(w, maxIolets * 18);
        
        numLines = getNumLines(currentText, w, fontHeight);
        // Calculate height so that height with 1 line is 21px, after that scale along with fontheight
<<<<<<< HEAD
        h = numLines * fontHeight + (21.f - fontHeight);
=======
        auto pixPerLine = fontHeight - 1;
        h = numLines * pixPerLine + (21 - pixPerLine);
>>>>>>> 58180769

        return { x, y, w, h };
    }

    static int getWidthInChars(void* ptr)
    {
        return static_cast<t_text*>(ptr)->te_width;
    }

    static int setWidthInChars(void* ptr, int newWidth)
    {
        return static_cast<t_text*>(ptr)->te_width = newWidth;
    }

    static std::unique_ptr<ComponentBoundsConstrainer> createConstrainer(Object* object)
    {
        class TextObjectBoundsConstrainer : public ComponentBoundsConstrainer {
        public:
            Object* object;

            explicit TextObjectBoundsConstrainer(Object* parent)
                : object(parent)
            {
            }
            /*
             * Custom version of checkBounds that takes into consideration
             * the padding around plugdata node objects when resizing
             * to allow the aspect ratio to be interpreted correctly.
             * Otherwise resizing objects with an aspect ratio will
             * resize the object size **including** margins, and not follow the
             * actual size of the visible object
             */
            void checkBounds(Rectangle<int>& bounds,
                Rectangle<int> const& old,
                Rectangle<int> const& limits,
                bool isStretchingTop,
                bool isStretchingLeft,
                bool isStretchingBottom,
                bool isStretchingRight) override
            {
                auto* patch = object->cnv->patch.getPointer().get();
                if (!patch)
                    return;

                auto fontWidth = glist_fontwidth(patch);

                // Remove margin
                auto newBounds = bounds.reduced(Object::margin);
                auto oldBounds = old.reduced(Object::margin);

                auto maxIolets = std::max({ 1, object->numInputs, object->numOutputs });
                auto minimumWidth = std::max(TextObjectHelper::minWidth, (maxIolets * 18) / fontWidth);

                // Calculate the width in text characters for both
                auto oldCharWidth = oldBounds.getWidth() / fontWidth;
                auto newCharWidth = std::max(minimumWidth, newBounds.getWidth() / fontWidth);

                // If we're resizing the left edge, move the object left
                if (isStretchingLeft) {
                    auto widthDiff = (newCharWidth - oldCharWidth) * fontWidth;
                    auto x = oldBounds.getX() - widthDiff;
                    auto y = oldBounds.getY(); // don't allow y resize

                    libpd_moveobj(static_cast<t_glist*>(patch), static_cast<t_gobj*>(object->getPointer()), x - object->cnv->canvasOrigin.x, y - object->cnv->canvasOrigin.y);
                }

                // Set new width
                TextObjectHelper::setWidthInChars(object->getPointer(), newCharWidth);

                bounds = object->gui->getPdBounds().expanded(Object::margin) + object->cnv->canvasOrigin;
            }
        };

        return std::make_unique<TextObjectBoundsConstrainer>(object);
    }

    static String fixNewlines(String text)
    {
        // Don't want \r
        text = text.replace("\r", "");

        // Temporarily use \r to represent a real newline in pd
        text = text.replace(";\n", "\r");

        // Remove \n
        text = text.replace("\n", " ");

        // Replace the real newlines with \n
        text = text.replace("\r", ";\n");

        // Remove whitespace from end
        text = text.trimEnd();

        return text;
    }

    static int getIdealWidthForText(String const& text, int fontHeight)
    {
        auto lines = StringArray::fromLines(text);
        int w = minWidth;

        for (auto& line : lines) {
            w = std::max<int>(Font(fontHeight).getStringWidthFloat(line) + 14.0f, w);
        }

        return w;
    }

    // Used by text objects for estimating best text height for a set width
    static int getNumLines(String const& text, int width, int fontSize)
    {
        int numLines = 1;

        Array<int> glyphs;
        Array<float> xOffsets;

        auto font = Font(fontSize);
        font.getGlyphPositions(text.trimCharactersAtEnd(";\n"), glyphs, xOffsets);

        wchar_t lastChar;
        for (int i = 0; i < xOffsets.size(); i++) {
            if ((xOffsets[i] + 12) >= static_cast<float>(width) || (text.getCharPointer()[i] == '\n' && lastChar == ';')) {
                for (int j = i + 1; j < xOffsets.size(); j++) {
                    xOffsets.getReference(j) -= xOffsets[i];
                }
                numLines++;
            }
            lastChar = text.getCharPointer()[i];
        }

        return numLines;
    }

    static TextEditor* createTextEditor(Object* object, int fontHeight)
    {
        auto* editor = new TextEditor;
        editor->applyFontToAllText(Font(fontHeight));

        object->copyAllExplicitColoursTo(*editor);
        editor->setColour(TextEditor::textColourId, object->findColour(PlugDataColour::canvasTextColourId));
        editor->setColour(TextEditor::backgroundColourId, Colours::transparentBlack);
        editor->setColour(TextEditor::focusedOutlineColourId, Colours::transparentBlack);

        editor->setAlwaysOnTop(true);
        editor->setMultiLine(true);
        editor->setReturnKeyStartsNewLine(false);
        editor->setScrollbarsShown(false);
        editor->setIndents(0, 0);
        editor->setScrollToShowCursor(false);
        editor->setJustification(Justification::centredLeft);

        return editor;
    }
};

// Text base class that text objects with special implementation details can derive from
class TextBase : public ObjectBase
    , public TextEditor::Listener {

protected:
    std::unique_ptr<TextEditor> editor;
    BorderSize<int> border = BorderSize<int>(1, 7, 1, 2);

    Value sizeProperty = SynchronousValue();
    String objectText;
    int numLines = 1;
    bool isValid = true;
    bool isLocked;

public:
    TextBase(void* obj, Object* parent, bool valid = true)
        : ObjectBase(obj, parent)
        , isValid(valid)
    {
        objectText = getText();
        isLocked = getValue<bool>(cnv->locked);

        objectParameters.addParamInt("Width (chars)", cDimensions, &sizeProperty);
    }

    ~TextBase() override = default;

    void update() override
    {
        if (auto obj = ptr.get<t_text>()) {
            sizeProperty = TextObjectHelper::getWidthInChars(obj.get());
        }
    }

    void paint(Graphics& g) override
    {
        auto backgroundColour = object->findColour(PlugDataColour::textObjectBackgroundColourId);
        g.setColour(backgroundColour);
        g.fillRoundedRectangle(getLocalBounds().toFloat().reduced(0.5f), Corners::objectCornerRadius);

        auto ioletAreaColour = object->findColour(PlugDataColour::ioletAreaColourId);

        if (ioletAreaColour != backgroundColour) {
            g.setColour(ioletAreaColour);
            g.fillRect(getLocalBounds().removeFromTop(3));
            g.fillRect(getLocalBounds().removeFromBottom(3));
        }

        if (!editor) {
            auto textArea = border.subtractedFrom(getLocalBounds());

            auto scale = getWidth() < 40 ? 0.9f : 1.0f;
            Fonts::drawFittedText(g, objectText, textArea, object->findColour(PlugDataColour::canvasTextColourId), numLines, scale);
        }
    }

    void paintOverChildren(Graphics& g) override
    {
        bool selected = object->isSelected() && !cnv->isGraph;

        auto outlineColour = object->findColour(selected ? PlugDataColour::objectSelectedOutlineColourId : objectOutlineColourId);

        if (!isValid) {
            outlineColour = selected ? Colours::red.brighter(1.5) : Colours::red;
        }

        g.setColour(outlineColour);
        g.drawRoundedRectangle(getLocalBounds().toFloat().reduced(0.5f), Corners::objectCornerRadius, 1.0f);
    }

    // Override to cancel default behaviour
    void lock(bool locked) override
    {
        isLocked = locked;
    }

    void textEditorReturnKeyPressed(TextEditor& ed) override
    {
        if (editor != nullptr) {
            cnv->grabKeyboardFocus();
        }
    }

    void textEditorTextChanged(TextEditor& ed) override
    {
        object->updateBounds();
    }

    Rectangle<int> getPdBounds() override
    {

        String objText;
        if (editor && cnv->suggestor && cnv->suggestor->getText().isNotEmpty()) {
            objText = cnv->suggestor->getText();
        } else if (editor) {
            objText = editor->getText();
        } else {
            objText = objectText;
        }

        if (auto obj = ptr.get<void>()) {
            auto* cnvPtr = cnv->patch.getPointer().get();
            if (!cnvPtr)
                return {};

            auto newNumLines = 0;
            auto newBounds = TextObjectHelper::recalculateTextObjectBounds(cnvPtr, obj.get(), objText, 15, newNumLines, true, std::max({ 1, object->numInputs, object->numOutputs }));

            numLines = newNumLines;
            return newBounds;
        }

        return {};
    }

    void setPdBounds(Rectangle<int> b) override
    {
        if (auto gobj = ptr.get<t_gobj>()) {
            auto* patch = cnv->patch.getPointer().get();
            if (!patch)
                return;

            libpd_moveobj(patch, gobj.get(), b.getX(), b.getY());

            if (TextObjectHelper::getWidthInChars(gobj.get())) {
                TextObjectHelper::setWidthInChars(gobj.get(), b.getWidth() / glist_fontwidth(patch));
            }

            auto type = hash(getText().upToFirstOccurrenceOf(" ", false, false));

            if (type == hash("inlet") || type == hash("inlet~")) {
                canvas_resortinlets(patch);
            } else if (type == hash("outlet") || type == hash("outlet~")) {
                canvas_resortoutlets(patch);
            }
        }
    }

    void mouseDown(MouseEvent const& e) override
    {
        if (!e.mods.isLeftButtonDown())
            return;

        if (isLocked) {
            click(e.getPosition(), e.mods.isShiftDown(), e.mods.isAltDown());
        }
    }

    bool showParametersWhenSelected() override
    {
        return false;
    }

    void hideEditor() override
    {
        if (editor != nullptr) {
            std::unique_ptr<TextEditor> outgoingEditor;
            std::swap(outgoingEditor, editor);

            cnv->hideSuggestions();

            auto newText = outgoingEditor->getText();

            outgoingEditor->removeListener(cnv->suggestor);

            newText = TextObjectHelper::fixNewlines(newText);

            bool changed;
            if (objectText != newText) {
                objectText = newText;
                repaint();
                changed = true;
            } else {
                changed = false;
            }

            outgoingEditor.reset();

            repaint();

            // update if the name has changed, or if pdobject is unassigned
            if (changed) {
                object->setType(newText);
            }
        }
    }

    bool isEditorShown() override
    {
        return editor != nullptr;
    }

    void showEditor() override
    {
        if (editor == nullptr) {
            editor.reset(TextObjectHelper::createTextEditor(object, 15));

            editor->setBorder(border);
            editor->setBounds(getLocalBounds());
            editor->setText(objectText, false);
            editor->addListener(this);
            editor->selectAll();

            addAndMakeVisible(editor.get());
            editor->grabKeyboardFocus();

            editor->onFocusLost = [this]() {
                if (reinterpret_cast<Component*>(cnv->suggestor)->hasKeyboardFocus(true) || Component::getCurrentlyFocusedComponent() == editor.get()) {
                    editor->grabKeyboardFocus();
                    return;
                }

                // TODO: this system is fragile
                // If anything grabs keyboard focus when clicking an object, this will close the editor!
                hideEditor();
            };

            cnv->showSuggestions(object, editor.get());

            resized();
            repaint();
        }
    }

    void updateSizeProperty() override
    {
        setPdBounds(object->getObjectBounds());

        if (auto text = ptr.get<t_text>()) {
            setParameterExcludingListener(sizeProperty, TextObjectHelper::getWidthInChars(text.get()));
        }
    }

    void valueChanged(Value& v) override
    {
        if (v.refersToSameSourceAs(sizeProperty)) {
            auto* constrainer = getConstrainer();
            auto width = std::max(getValue<int>(sizeProperty), constrainer->getMinimumWidth());

            setParameterExcludingListener(sizeProperty, width);

            if (auto text = ptr.get<t_text>()) {
                TextObjectHelper::setWidthInChars(text.get(), width);
            }

            object->updateBounds();
        }
    }

    void resized() override
    {
        if (editor) {
            editor->setBounds(getLocalBounds());
        }
    }

    /** Returns the currently-visible text editor, or nullptr if none is open. */
    TextEditor* getCurrentTextEditor() const
    {
        return editor.get();
    }

    bool hideInGraph() override
    {
        return true;
    }

    std::unique_ptr<ComponentBoundsConstrainer> createConstrainer() override
    {
        return TextObjectHelper::createConstrainer(object);
    }
};

// Actual text object, marked final for optimisation
class TextObject final : public TextBase {

public:
    TextObject(void* obj, Object* parent, bool isValid = true)
        : TextBase(obj, parent, isValid)
    {
    }
};
<|MERGE_RESOLUTION|>--- conflicted
+++ resolved
@@ -1,477 +1,473 @@
-/*
- // Copyright (c) 2021-2022 Timothy Schoen
- // For information on usage and redistribution, and for a DISCLAIMER OF ALL
- // WARRANTIES, see the file, "LICENSE.txt," in this distribution.
- */
-
-struct TextObjectHelper {
-
-    inline static int minWidth = 3;
-
-    static Rectangle<int> recalculateTextObjectBounds(void* patch, void* obj, String const& currentText, int fontHeight, int& numLines, bool applyOffset = false, int maxIolets = 0)
-    {
-        int x, y, w, h;
-        libpd_get_object_bounds(patch, obj, &x, &y, &w, &h);
-
-        auto fontWidth = glist_fontwidth(static_cast<t_glist*>(patch));
-        int idealTextWidth = getIdealWidthForText(currentText, fontHeight);
-
-        // For regular text object, we want to adjust the width so ideal text with aligns with fontWidth
-        int offset = applyOffset ? idealTextWidth % fontWidth : 0;
-        int charWidth = getWidthInChars(obj);
-
-        if (currentText.isEmpty()) { // If text is empty, set to minimum width
-            w = std::max(charWidth, minWidth) * fontWidth;
-        } else if (charWidth == 0) { // If width is set to automatic, calculate based on text width
-            w = std::clamp(idealTextWidth, minWidth * fontWidth, fontWidth * 60);
-        } else { // If width was set manually, calculate what the width is
-            w = std::max(charWidth, minWidth) * fontWidth + offset;
-        }
-
-        w = std::max(w, maxIolets * 18);
-        
-        numLines = getNumLines(currentText, w, fontHeight);
-        // Calculate height so that height with 1 line is 21px, after that scale along with fontheight
-<<<<<<< HEAD
-        h = numLines * fontHeight + (21.f - fontHeight);
-=======
-        auto pixPerLine = fontHeight - 1;
-        h = numLines * pixPerLine + (21 - pixPerLine);
->>>>>>> 58180769
-
-        return { x, y, w, h };
-    }
-
-    static int getWidthInChars(void* ptr)
-    {
-        return static_cast<t_text*>(ptr)->te_width;
-    }
-
-    static int setWidthInChars(void* ptr, int newWidth)
-    {
-        return static_cast<t_text*>(ptr)->te_width = newWidth;
-    }
-
-    static std::unique_ptr<ComponentBoundsConstrainer> createConstrainer(Object* object)
-    {
-        class TextObjectBoundsConstrainer : public ComponentBoundsConstrainer {
-        public:
-            Object* object;
-
-            explicit TextObjectBoundsConstrainer(Object* parent)
-                : object(parent)
-            {
-            }
-            /*
-             * Custom version of checkBounds that takes into consideration
-             * the padding around plugdata node objects when resizing
-             * to allow the aspect ratio to be interpreted correctly.
-             * Otherwise resizing objects with an aspect ratio will
-             * resize the object size **including** margins, and not follow the
-             * actual size of the visible object
-             */
-            void checkBounds(Rectangle<int>& bounds,
-                Rectangle<int> const& old,
-                Rectangle<int> const& limits,
-                bool isStretchingTop,
-                bool isStretchingLeft,
-                bool isStretchingBottom,
-                bool isStretchingRight) override
-            {
-                auto* patch = object->cnv->patch.getPointer().get();
-                if (!patch)
-                    return;
-
-                auto fontWidth = glist_fontwidth(patch);
-
-                // Remove margin
-                auto newBounds = bounds.reduced(Object::margin);
-                auto oldBounds = old.reduced(Object::margin);
-
-                auto maxIolets = std::max({ 1, object->numInputs, object->numOutputs });
-                auto minimumWidth = std::max(TextObjectHelper::minWidth, (maxIolets * 18) / fontWidth);
-
-                // Calculate the width in text characters for both
-                auto oldCharWidth = oldBounds.getWidth() / fontWidth;
-                auto newCharWidth = std::max(minimumWidth, newBounds.getWidth() / fontWidth);
-
-                // If we're resizing the left edge, move the object left
-                if (isStretchingLeft) {
-                    auto widthDiff = (newCharWidth - oldCharWidth) * fontWidth;
-                    auto x = oldBounds.getX() - widthDiff;
-                    auto y = oldBounds.getY(); // don't allow y resize
-
-                    libpd_moveobj(static_cast<t_glist*>(patch), static_cast<t_gobj*>(object->getPointer()), x - object->cnv->canvasOrigin.x, y - object->cnv->canvasOrigin.y);
-                }
-
-                // Set new width
-                TextObjectHelper::setWidthInChars(object->getPointer(), newCharWidth);
-
-                bounds = object->gui->getPdBounds().expanded(Object::margin) + object->cnv->canvasOrigin;
-            }
-        };
-
-        return std::make_unique<TextObjectBoundsConstrainer>(object);
-    }
-
-    static String fixNewlines(String text)
-    {
-        // Don't want \r
-        text = text.replace("\r", "");
-
-        // Temporarily use \r to represent a real newline in pd
-        text = text.replace(";\n", "\r");
-
-        // Remove \n
-        text = text.replace("\n", " ");
-
-        // Replace the real newlines with \n
-        text = text.replace("\r", ";\n");
-
-        // Remove whitespace from end
-        text = text.trimEnd();
-
-        return text;
-    }
-
-    static int getIdealWidthForText(String const& text, int fontHeight)
-    {
-        auto lines = StringArray::fromLines(text);
-        int w = minWidth;
-
-        for (auto& line : lines) {
-            w = std::max<int>(Font(fontHeight).getStringWidthFloat(line) + 14.0f, w);
-        }
-
-        return w;
-    }
-
-    // Used by text objects for estimating best text height for a set width
-    static int getNumLines(String const& text, int width, int fontSize)
-    {
-        int numLines = 1;
-
-        Array<int> glyphs;
-        Array<float> xOffsets;
-
-        auto font = Font(fontSize);
-        font.getGlyphPositions(text.trimCharactersAtEnd(";\n"), glyphs, xOffsets);
-
-        wchar_t lastChar;
-        for (int i = 0; i < xOffsets.size(); i++) {
-            if ((xOffsets[i] + 12) >= static_cast<float>(width) || (text.getCharPointer()[i] == '\n' && lastChar == ';')) {
-                for (int j = i + 1; j < xOffsets.size(); j++) {
-                    xOffsets.getReference(j) -= xOffsets[i];
-                }
-                numLines++;
-            }
-            lastChar = text.getCharPointer()[i];
-        }
-
-        return numLines;
-    }
-
-    static TextEditor* createTextEditor(Object* object, int fontHeight)
-    {
-        auto* editor = new TextEditor;
-        editor->applyFontToAllText(Font(fontHeight));
-
-        object->copyAllExplicitColoursTo(*editor);
-        editor->setColour(TextEditor::textColourId, object->findColour(PlugDataColour::canvasTextColourId));
-        editor->setColour(TextEditor::backgroundColourId, Colours::transparentBlack);
-        editor->setColour(TextEditor::focusedOutlineColourId, Colours::transparentBlack);
-
-        editor->setAlwaysOnTop(true);
-        editor->setMultiLine(true);
-        editor->setReturnKeyStartsNewLine(false);
-        editor->setScrollbarsShown(false);
-        editor->setIndents(0, 0);
-        editor->setScrollToShowCursor(false);
-        editor->setJustification(Justification::centredLeft);
-
-        return editor;
-    }
-};
-
-// Text base class that text objects with special implementation details can derive from
-class TextBase : public ObjectBase
-    , public TextEditor::Listener {
-
-protected:
-    std::unique_ptr<TextEditor> editor;
-    BorderSize<int> border = BorderSize<int>(1, 7, 1, 2);
-
-    Value sizeProperty = SynchronousValue();
-    String objectText;
-    int numLines = 1;
-    bool isValid = true;
-    bool isLocked;
-
-public:
-    TextBase(void* obj, Object* parent, bool valid = true)
-        : ObjectBase(obj, parent)
-        , isValid(valid)
-    {
-        objectText = getText();
-        isLocked = getValue<bool>(cnv->locked);
-
-        objectParameters.addParamInt("Width (chars)", cDimensions, &sizeProperty);
-    }
-
-    ~TextBase() override = default;
-
-    void update() override
-    {
-        if (auto obj = ptr.get<t_text>()) {
-            sizeProperty = TextObjectHelper::getWidthInChars(obj.get());
-        }
-    }
-
-    void paint(Graphics& g) override
-    {
-        auto backgroundColour = object->findColour(PlugDataColour::textObjectBackgroundColourId);
-        g.setColour(backgroundColour);
-        g.fillRoundedRectangle(getLocalBounds().toFloat().reduced(0.5f), Corners::objectCornerRadius);
-
-        auto ioletAreaColour = object->findColour(PlugDataColour::ioletAreaColourId);
-
-        if (ioletAreaColour != backgroundColour) {
-            g.setColour(ioletAreaColour);
-            g.fillRect(getLocalBounds().removeFromTop(3));
-            g.fillRect(getLocalBounds().removeFromBottom(3));
-        }
-
-        if (!editor) {
-            auto textArea = border.subtractedFrom(getLocalBounds());
-
-            auto scale = getWidth() < 40 ? 0.9f : 1.0f;
-            Fonts::drawFittedText(g, objectText, textArea, object->findColour(PlugDataColour::canvasTextColourId), numLines, scale);
-        }
-    }
-
-    void paintOverChildren(Graphics& g) override
-    {
-        bool selected = object->isSelected() && !cnv->isGraph;
-
-        auto outlineColour = object->findColour(selected ? PlugDataColour::objectSelectedOutlineColourId : objectOutlineColourId);
-
-        if (!isValid) {
-            outlineColour = selected ? Colours::red.brighter(1.5) : Colours::red;
-        }
-
-        g.setColour(outlineColour);
-        g.drawRoundedRectangle(getLocalBounds().toFloat().reduced(0.5f), Corners::objectCornerRadius, 1.0f);
-    }
-
-    // Override to cancel default behaviour
-    void lock(bool locked) override
-    {
-        isLocked = locked;
-    }
-
-    void textEditorReturnKeyPressed(TextEditor& ed) override
-    {
-        if (editor != nullptr) {
-            cnv->grabKeyboardFocus();
-        }
-    }
-
-    void textEditorTextChanged(TextEditor& ed) override
-    {
-        object->updateBounds();
-    }
-
-    Rectangle<int> getPdBounds() override
-    {
-
-        String objText;
-        if (editor && cnv->suggestor && cnv->suggestor->getText().isNotEmpty()) {
-            objText = cnv->suggestor->getText();
-        } else if (editor) {
-            objText = editor->getText();
-        } else {
-            objText = objectText;
-        }
-
-        if (auto obj = ptr.get<void>()) {
-            auto* cnvPtr = cnv->patch.getPointer().get();
-            if (!cnvPtr)
-                return {};
-
-            auto newNumLines = 0;
-            auto newBounds = TextObjectHelper::recalculateTextObjectBounds(cnvPtr, obj.get(), objText, 15, newNumLines, true, std::max({ 1, object->numInputs, object->numOutputs }));
-
-            numLines = newNumLines;
-            return newBounds;
-        }
-
-        return {};
-    }
-
-    void setPdBounds(Rectangle<int> b) override
-    {
-        if (auto gobj = ptr.get<t_gobj>()) {
-            auto* patch = cnv->patch.getPointer().get();
-            if (!patch)
-                return;
-
-            libpd_moveobj(patch, gobj.get(), b.getX(), b.getY());
-
-            if (TextObjectHelper::getWidthInChars(gobj.get())) {
-                TextObjectHelper::setWidthInChars(gobj.get(), b.getWidth() / glist_fontwidth(patch));
-            }
-
-            auto type = hash(getText().upToFirstOccurrenceOf(" ", false, false));
-
-            if (type == hash("inlet") || type == hash("inlet~")) {
-                canvas_resortinlets(patch);
-            } else if (type == hash("outlet") || type == hash("outlet~")) {
-                canvas_resortoutlets(patch);
-            }
-        }
-    }
-
-    void mouseDown(MouseEvent const& e) override
-    {
-        if (!e.mods.isLeftButtonDown())
-            return;
-
-        if (isLocked) {
-            click(e.getPosition(), e.mods.isShiftDown(), e.mods.isAltDown());
-        }
-    }
-
-    bool showParametersWhenSelected() override
-    {
-        return false;
-    }
-
-    void hideEditor() override
-    {
-        if (editor != nullptr) {
-            std::unique_ptr<TextEditor> outgoingEditor;
-            std::swap(outgoingEditor, editor);
-
-            cnv->hideSuggestions();
-
-            auto newText = outgoingEditor->getText();
-
-            outgoingEditor->removeListener(cnv->suggestor);
-
-            newText = TextObjectHelper::fixNewlines(newText);
-
-            bool changed;
-            if (objectText != newText) {
-                objectText = newText;
-                repaint();
-                changed = true;
-            } else {
-                changed = false;
-            }
-
-            outgoingEditor.reset();
-
-            repaint();
-
-            // update if the name has changed, or if pdobject is unassigned
-            if (changed) {
-                object->setType(newText);
-            }
-        }
-    }
-
-    bool isEditorShown() override
-    {
-        return editor != nullptr;
-    }
-
-    void showEditor() override
-    {
-        if (editor == nullptr) {
-            editor.reset(TextObjectHelper::createTextEditor(object, 15));
-
-            editor->setBorder(border);
-            editor->setBounds(getLocalBounds());
-            editor->setText(objectText, false);
-            editor->addListener(this);
-            editor->selectAll();
-
-            addAndMakeVisible(editor.get());
-            editor->grabKeyboardFocus();
-
-            editor->onFocusLost = [this]() {
-                if (reinterpret_cast<Component*>(cnv->suggestor)->hasKeyboardFocus(true) || Component::getCurrentlyFocusedComponent() == editor.get()) {
-                    editor->grabKeyboardFocus();
-                    return;
-                }
-
-                // TODO: this system is fragile
-                // If anything grabs keyboard focus when clicking an object, this will close the editor!
-                hideEditor();
-            };
-
-            cnv->showSuggestions(object, editor.get());
-
-            resized();
-            repaint();
-        }
-    }
-
-    void updateSizeProperty() override
-    {
-        setPdBounds(object->getObjectBounds());
-
-        if (auto text = ptr.get<t_text>()) {
-            setParameterExcludingListener(sizeProperty, TextObjectHelper::getWidthInChars(text.get()));
-        }
-    }
-
-    void valueChanged(Value& v) override
-    {
-        if (v.refersToSameSourceAs(sizeProperty)) {
-            auto* constrainer = getConstrainer();
-            auto width = std::max(getValue<int>(sizeProperty), constrainer->getMinimumWidth());
-
-            setParameterExcludingListener(sizeProperty, width);
-
-            if (auto text = ptr.get<t_text>()) {
-                TextObjectHelper::setWidthInChars(text.get(), width);
-            }
-
-            object->updateBounds();
-        }
-    }
-
-    void resized() override
-    {
-        if (editor) {
-            editor->setBounds(getLocalBounds());
-        }
-    }
-
-    /** Returns the currently-visible text editor, or nullptr if none is open. */
-    TextEditor* getCurrentTextEditor() const
-    {
-        return editor.get();
-    }
-
-    bool hideInGraph() override
-    {
-        return true;
-    }
-
-    std::unique_ptr<ComponentBoundsConstrainer> createConstrainer() override
-    {
-        return TextObjectHelper::createConstrainer(object);
-    }
-};
-
-// Actual text object, marked final for optimisation
-class TextObject final : public TextBase {
-
-public:
-    TextObject(void* obj, Object* parent, bool isValid = true)
-        : TextBase(obj, parent, isValid)
-    {
-    }
-};
+/*
+ // Copyright (c) 2021-2022 Timothy Schoen
+ // For information on usage and redistribution, and for a DISCLAIMER OF ALL
+ // WARRANTIES, see the file, "LICENSE.txt," in this distribution.
+ */
+
+struct TextObjectHelper {
+
+    inline static int minWidth = 3;
+
+    static Rectangle<int> recalculateTextObjectBounds(void* patch, void* obj, String const& currentText, int fontHeight, int& numLines, bool applyOffset = false, int maxIolets = 0)
+    {
+        int x, y, w, h;
+        libpd_get_object_bounds(patch, obj, &x, &y, &w, &h);
+
+        auto fontWidth = glist_fontwidth(static_cast<t_glist*>(patch));
+        int idealTextWidth = getIdealWidthForText(currentText, fontHeight);
+
+        // For regular text object, we want to adjust the width so ideal text with aligns with fontWidth
+        int offset = applyOffset ? idealTextWidth % fontWidth : 0;
+        int charWidth = getWidthInChars(obj);
+
+        if (currentText.isEmpty()) { // If text is empty, set to minimum width
+            w = std::max(charWidth, minWidth) * fontWidth;
+        } else if (charWidth == 0) { // If width is set to automatic, calculate based on text width
+            w = std::clamp(idealTextWidth, minWidth * fontWidth, fontWidth * 60);
+        } else { // If width was set manually, calculate what the width is
+            w = std::max(charWidth, minWidth) * fontWidth + offset;
+        }
+
+        w = std::max(w, maxIolets * 18);
+        
+        numLines = getNumLines(currentText, w, fontHeight);
+        
+        // Calculate height so that height with 1 line is 21px, after that scale along with fontheight
+        h = numLines * fontHeight + (21.f - fontHeight);
+
+        return { x, y, w, h };
+    }
+
+    static int getWidthInChars(void* ptr)
+    {
+        return static_cast<t_text*>(ptr)->te_width;
+    }
+
+    static int setWidthInChars(void* ptr, int newWidth)
+    {
+        return static_cast<t_text*>(ptr)->te_width = newWidth;
+    }
+
+    static std::unique_ptr<ComponentBoundsConstrainer> createConstrainer(Object* object)
+    {
+        class TextObjectBoundsConstrainer : public ComponentBoundsConstrainer {
+        public:
+            Object* object;
+
+            explicit TextObjectBoundsConstrainer(Object* parent)
+                : object(parent)
+            {
+            }
+            /*
+             * Custom version of checkBounds that takes into consideration
+             * the padding around plugdata node objects when resizing
+             * to allow the aspect ratio to be interpreted correctly.
+             * Otherwise resizing objects with an aspect ratio will
+             * resize the object size **including** margins, and not follow the
+             * actual size of the visible object
+             */
+            void checkBounds(Rectangle<int>& bounds,
+                Rectangle<int> const& old,
+                Rectangle<int> const& limits,
+                bool isStretchingTop,
+                bool isStretchingLeft,
+                bool isStretchingBottom,
+                bool isStretchingRight) override
+            {
+                auto* patch = object->cnv->patch.getPointer().get();
+                if (!patch)
+                    return;
+
+                auto fontWidth = glist_fontwidth(patch);
+
+                // Remove margin
+                auto newBounds = bounds.reduced(Object::margin);
+                auto oldBounds = old.reduced(Object::margin);
+
+                auto maxIolets = std::max({ 1, object->numInputs, object->numOutputs });
+                auto minimumWidth = std::max(TextObjectHelper::minWidth, (maxIolets * 18) / fontWidth);
+
+                // Calculate the width in text characters for both
+                auto oldCharWidth = oldBounds.getWidth() / fontWidth;
+                auto newCharWidth = std::max(minimumWidth, newBounds.getWidth() / fontWidth);
+
+                // If we're resizing the left edge, move the object left
+                if (isStretchingLeft) {
+                    auto widthDiff = (newCharWidth - oldCharWidth) * fontWidth;
+                    auto x = oldBounds.getX() - widthDiff;
+                    auto y = oldBounds.getY(); // don't allow y resize
+
+                    libpd_moveobj(static_cast<t_glist*>(patch), static_cast<t_gobj*>(object->getPointer()), x - object->cnv->canvasOrigin.x, y - object->cnv->canvasOrigin.y);
+                }
+
+                // Set new width
+                TextObjectHelper::setWidthInChars(object->getPointer(), newCharWidth);
+
+                bounds = object->gui->getPdBounds().expanded(Object::margin) + object->cnv->canvasOrigin;
+            }
+        };
+
+        return std::make_unique<TextObjectBoundsConstrainer>(object);
+    }
+
+    static String fixNewlines(String text)
+    {
+        // Don't want \r
+        text = text.replace("\r", "");
+
+        // Temporarily use \r to represent a real newline in pd
+        text = text.replace(";\n", "\r");
+
+        // Remove \n
+        text = text.replace("\n", " ");
+
+        // Replace the real newlines with \n
+        text = text.replace("\r", ";\n");
+
+        // Remove whitespace from end
+        text = text.trimEnd();
+
+        return text;
+    }
+
+    static int getIdealWidthForText(String const& text, int fontHeight)
+    {
+        auto lines = StringArray::fromLines(text);
+        int w = minWidth;
+
+        for (auto& line : lines) {
+            w = std::max<int>(Font(fontHeight).getStringWidthFloat(line) + 14.0f, w);
+        }
+
+        return w;
+    }
+
+    // Used by text objects for estimating best text height for a set width
+    static int getNumLines(String const& text, int width, int fontSize)
+    {
+        int numLines = 1;
+
+        Array<int> glyphs;
+        Array<float> xOffsets;
+
+        auto font = Font(fontSize);
+        font.getGlyphPositions(text.trimCharactersAtEnd(";\n"), glyphs, xOffsets);
+
+        wchar_t lastChar;
+        for (int i = 0; i < xOffsets.size(); i++) {
+            if ((xOffsets[i] + 12) >= static_cast<float>(width) || (text.getCharPointer()[i] == '\n' && lastChar == ';')) {
+                for (int j = i + 1; j < xOffsets.size(); j++) {
+                    xOffsets.getReference(j) -= xOffsets[i];
+                }
+                numLines++;
+            }
+            lastChar = text.getCharPointer()[i];
+        }
+
+        return numLines;
+    }
+
+    static TextEditor* createTextEditor(Object* object, int fontHeight)
+    {
+        auto* editor = new TextEditor;
+        editor->applyFontToAllText(Font(fontHeight));
+
+        object->copyAllExplicitColoursTo(*editor);
+        editor->setColour(TextEditor::textColourId, object->findColour(PlugDataColour::canvasTextColourId));
+        editor->setColour(TextEditor::backgroundColourId, Colours::transparentBlack);
+        editor->setColour(TextEditor::focusedOutlineColourId, Colours::transparentBlack);
+
+        editor->setAlwaysOnTop(true);
+        editor->setMultiLine(true);
+        editor->setReturnKeyStartsNewLine(false);
+        editor->setScrollbarsShown(false);
+        editor->setIndents(0, 0);
+        editor->setScrollToShowCursor(false);
+        editor->setJustification(Justification::centredLeft);
+
+        return editor;
+    }
+};
+
+// Text base class that text objects with special implementation details can derive from
+class TextBase : public ObjectBase
+    , public TextEditor::Listener {
+
+protected:
+    std::unique_ptr<TextEditor> editor;
+    BorderSize<int> border = BorderSize<int>(1, 7, 1, 2);
+
+    Value sizeProperty = SynchronousValue();
+    String objectText;
+    int numLines = 1;
+    bool isValid = true;
+    bool isLocked;
+
+public:
+    TextBase(void* obj, Object* parent, bool valid = true)
+        : ObjectBase(obj, parent)
+        , isValid(valid)
+    {
+        objectText = getText();
+        isLocked = getValue<bool>(cnv->locked);
+
+        objectParameters.addParamInt("Width (chars)", cDimensions, &sizeProperty);
+    }
+
+    ~TextBase() override = default;
+
+    void update() override
+    {
+        if (auto obj = ptr.get<t_text>()) {
+            sizeProperty = TextObjectHelper::getWidthInChars(obj.get());
+        }
+    }
+
+    void paint(Graphics& g) override
+    {
+        auto backgroundColour = object->findColour(PlugDataColour::textObjectBackgroundColourId);
+        g.setColour(backgroundColour);
+        g.fillRoundedRectangle(getLocalBounds().toFloat().reduced(0.5f), Corners::objectCornerRadius);
+
+        auto ioletAreaColour = object->findColour(PlugDataColour::ioletAreaColourId);
+
+        if (ioletAreaColour != backgroundColour) {
+            g.setColour(ioletAreaColour);
+            g.fillRect(getLocalBounds().removeFromTop(3));
+            g.fillRect(getLocalBounds().removeFromBottom(3));
+        }
+
+        if (!editor) {
+            auto textArea = border.subtractedFrom(getLocalBounds());
+
+            auto scale = getWidth() < 40 ? 0.9f : 1.0f;
+            Fonts::drawFittedText(g, objectText, textArea, object->findColour(PlugDataColour::canvasTextColourId), numLines, scale);
+        }
+    }
+
+    void paintOverChildren(Graphics& g) override
+    {
+        bool selected = object->isSelected() && !cnv->isGraph;
+
+        auto outlineColour = object->findColour(selected ? PlugDataColour::objectSelectedOutlineColourId : objectOutlineColourId);
+
+        if (!isValid) {
+            outlineColour = selected ? Colours::red.brighter(1.5) : Colours::red;
+        }
+
+        g.setColour(outlineColour);
+        g.drawRoundedRectangle(getLocalBounds().toFloat().reduced(0.5f), Corners::objectCornerRadius, 1.0f);
+    }
+
+    // Override to cancel default behaviour
+    void lock(bool locked) override
+    {
+        isLocked = locked;
+    }
+
+    void textEditorReturnKeyPressed(TextEditor& ed) override
+    {
+        if (editor != nullptr) {
+            cnv->grabKeyboardFocus();
+        }
+    }
+
+    void textEditorTextChanged(TextEditor& ed) override
+    {
+        object->updateBounds();
+    }
+
+    Rectangle<int> getPdBounds() override
+    {
+
+        String objText;
+        if (editor && cnv->suggestor && cnv->suggestor->getText().isNotEmpty()) {
+            objText = cnv->suggestor->getText();
+        } else if (editor) {
+            objText = editor->getText();
+        } else {
+            objText = objectText;
+        }
+
+        if (auto obj = ptr.get<void>()) {
+            auto* cnvPtr = cnv->patch.getPointer().get();
+            if (!cnvPtr)
+                return {};
+
+            auto newNumLines = 0;
+            auto newBounds = TextObjectHelper::recalculateTextObjectBounds(cnvPtr, obj.get(), objText, 15, newNumLines, true, std::max({ 1, object->numInputs, object->numOutputs }));
+
+            numLines = newNumLines;
+            return newBounds;
+        }
+
+        return {};
+    }
+
+    void setPdBounds(Rectangle<int> b) override
+    {
+        if (auto gobj = ptr.get<t_gobj>()) {
+            auto* patch = cnv->patch.getPointer().get();
+            if (!patch)
+                return;
+
+            libpd_moveobj(patch, gobj.get(), b.getX(), b.getY());
+
+            if (TextObjectHelper::getWidthInChars(gobj.get())) {
+                TextObjectHelper::setWidthInChars(gobj.get(), b.getWidth() / glist_fontwidth(patch));
+            }
+
+            auto type = hash(getText().upToFirstOccurrenceOf(" ", false, false));
+
+            if (type == hash("inlet") || type == hash("inlet~")) {
+                canvas_resortinlets(patch);
+            } else if (type == hash("outlet") || type == hash("outlet~")) {
+                canvas_resortoutlets(patch);
+            }
+        }
+    }
+
+    void mouseDown(MouseEvent const& e) override
+    {
+        if (!e.mods.isLeftButtonDown())
+            return;
+
+        if (isLocked) {
+            click(e.getPosition(), e.mods.isShiftDown(), e.mods.isAltDown());
+        }
+    }
+
+    bool showParametersWhenSelected() override
+    {
+        return false;
+    }
+
+    void hideEditor() override
+    {
+        if (editor != nullptr) {
+            std::unique_ptr<TextEditor> outgoingEditor;
+            std::swap(outgoingEditor, editor);
+
+            cnv->hideSuggestions();
+
+            auto newText = outgoingEditor->getText();
+
+            outgoingEditor->removeListener(cnv->suggestor);
+
+            newText = TextObjectHelper::fixNewlines(newText);
+
+            bool changed;
+            if (objectText != newText) {
+                objectText = newText;
+                repaint();
+                changed = true;
+            } else {
+                changed = false;
+            }
+
+            outgoingEditor.reset();
+
+            repaint();
+
+            // update if the name has changed, or if pdobject is unassigned
+            if (changed) {
+                object->setType(newText);
+            }
+        }
+    }
+
+    bool isEditorShown() override
+    {
+        return editor != nullptr;
+    }
+
+    void showEditor() override
+    {
+        if (editor == nullptr) {
+            editor.reset(TextObjectHelper::createTextEditor(object, 15));
+
+            editor->setBorder(border);
+            editor->setBounds(getLocalBounds());
+            editor->setText(objectText, false);
+            editor->addListener(this);
+            editor->selectAll();
+
+            addAndMakeVisible(editor.get());
+            editor->grabKeyboardFocus();
+
+            editor->onFocusLost = [this]() {
+                if (reinterpret_cast<Component*>(cnv->suggestor)->hasKeyboardFocus(true) || Component::getCurrentlyFocusedComponent() == editor.get()) {
+                    editor->grabKeyboardFocus();
+                    return;
+                }
+
+                // TODO: this system is fragile
+                // If anything grabs keyboard focus when clicking an object, this will close the editor!
+                hideEditor();
+            };
+
+            cnv->showSuggestions(object, editor.get());
+
+            resized();
+            repaint();
+        }
+    }
+
+    void updateSizeProperty() override
+    {
+        setPdBounds(object->getObjectBounds());
+
+        if (auto text = ptr.get<t_text>()) {
+            setParameterExcludingListener(sizeProperty, TextObjectHelper::getWidthInChars(text.get()));
+        }
+    }
+
+    void valueChanged(Value& v) override
+    {
+        if (v.refersToSameSourceAs(sizeProperty)) {
+            auto* constrainer = getConstrainer();
+            auto width = std::max(getValue<int>(sizeProperty), constrainer->getMinimumWidth());
+
+            setParameterExcludingListener(sizeProperty, width);
+
+            if (auto text = ptr.get<t_text>()) {
+                TextObjectHelper::setWidthInChars(text.get(), width);
+            }
+
+            object->updateBounds();
+        }
+    }
+
+    void resized() override
+    {
+        if (editor) {
+            editor->setBounds(getLocalBounds());
+        }
+    }
+
+    /** Returns the currently-visible text editor, or nullptr if none is open. */
+    TextEditor* getCurrentTextEditor() const
+    {
+        return editor.get();
+    }
+
+    bool hideInGraph() override
+    {
+        return true;
+    }
+
+    std::unique_ptr<ComponentBoundsConstrainer> createConstrainer() override
+    {
+        return TextObjectHelper::createConstrainer(object);
+    }
+};
+
+// Actual text object, marked final for optimisation
+class TextObject final : public TextBase {
+
+public:
+    TextObject(void* obj, Object* parent, bool isValid = true)
+        : TextBase(obj, parent, isValid)
+    {
+    }
+};