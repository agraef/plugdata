/*
 // Copyright (c) 2022 Timothy Schoen and Wasted Audio
 // For information on usage and redistribution, and for a DISCLAIMER OF ALL
 // WARRANTIES, see the file, "LICENSE.txt," in this distribution.
 */

class DaisyExporter : public ExporterBase {
public:
    Value targetBoardValue = Value(var(1));
    Value exportTypeValue = Value(var(3));
    Value usbMidiValue = Value(var(0));
    Value debugPrintValue = Value(var(0));
    Value patchSizeValue = Value(var(1));
<<<<<<< HEAD
    Value appTypeValue = Value(var(0));
=======
    
    bool dontOpenFileChooser = false;
>>>>>>> 88da9dd4

    File customBoardDefinition;
    File customLinker;

    TextButton flashButton = TextButton("Flash");
    PropertiesPanelProperty* usbMidiProperty;
    PropertiesPanelProperty* appTypeProperty;

    DaisyExporter(PluginEditor* editor, ExportingProgressView* exportingView)
        : ExporterBase(editor, exportingView)
    {
        Array<PropertiesPanelProperty*> properties;
        properties.add(new PropertiesPanel::ComboComponent("Target board", targetBoardValue, { "Seed", "Pod", "Petal", "Patch", "Patch.Init()", "Field", "Simple", "Custom JSON..." }));
        properties.add(new PropertiesPanel::ComboComponent("Export type", exportTypeValue, { "Source code", "Binary", "Flash" }));
        usbMidiProperty = new PropertiesPanel::BoolComponent("USB MIDI", usbMidiValue, { "No", "Yes" });
        properties.add(usbMidiProperty);
        properties.add(new PropertiesPanel::BoolComponent("Debug printing", debugPrintValue, { "No", "Yes" }));
        properties.add(new PropertiesPanel::ComboComponent("Patch size", patchSizeValue, { "Small", "Big", "Huge", "Custom Linker..." }));
        appTypeProperty = new PropertiesPanel::ComboComponent("App type", appTypeValue, { "SRAM", "QSPI" });
        properties.add(appTypeProperty);

        for (auto* property : properties) {
            property->setPreferredHeight(28);
        }

        panel.addSection("Daisy", properties);

        exportButton.setVisible(false);
        addAndMakeVisible(flashButton);

        auto backgroundColour = findColour(PlugDataColour::panelBackgroundColourId);
        flashButton.setColour(TextButton::buttonColourId, backgroundColour.contrasting(0.05f));
        flashButton.setColour(TextButton::buttonOnColourId, backgroundColour.contrasting(0.1f));
        flashButton.setColour(ComboBox::outlineColourId, Colours::transparentBlack);

        exportTypeValue.addListener(this);
        targetBoardValue.addListener(this);
        usbMidiValue.addListener(this);
        debugPrintValue.addListener(this);
        patchSizeValue.addListener(this);
        appTypeValue.addListener(this);

        flashButton.onClick = [this]() {
            auto tempFolder = File::getSpecialLocation(File::tempDirectory).getChildFile("Heavy-" + Uuid().toString().substring(10));
            Toolchain::deleteTempFileLater(tempFolder);
            startExport(tempFolder);
        };
    }

    ValueTree getState() override
    {
        ValueTree stateTree("Daisy");
        stateTree.setProperty("inputPatchValue", getValue<String>(inputPatchValue), nullptr);
        stateTree.setProperty("projectNameValue", getValue<String>(projectNameValue), nullptr);
        stateTree.setProperty("projectCopyrightValue", getValue<String>(projectCopyrightValue), nullptr);
        stateTree.setProperty("customBoardDefinitionValue", customBoardDefinition.getFullPathName(), nullptr);
        stateTree.setProperty("targetBoardValue", getValue<int>(targetBoardValue), nullptr);
        stateTree.setProperty("exportTypeValue", getValue<int>(exportTypeValue), nullptr);
        stateTree.setProperty("usbMidiValue", getValue<int>(usbMidiValue), nullptr);
        stateTree.setProperty("debugPrintValue", getValue<int>(debugPrintValue), nullptr);
        stateTree.setProperty("patchSizeValue", getValue<int>(patchSizeValue), nullptr);
<<<<<<< HEAD
        stateTree.setProperty("appTypeValue", getValue<int>(appTypeValue), nullptr);
        stateTree.setProperty("customBoardDefinition", customBoardDefinition.getFullPathName(), nullptr);
        stateTree.setProperty("customLinker", customLinker.getFullPathName(), nullptr);

=======
>>>>>>> 88da9dd4
        return stateTree;
    }

    void setState(ValueTree& stateTree) override
    {
        ScopedValueSetter<bool>(dontOpenFileChooser, true);
        
        auto tree = stateTree.getChildWithName("Daisy");
        inputPatchValue = tree.getProperty("inputPatchValue");
        projectNameValue = tree.getProperty("projectNameValue");
        projectCopyrightValue = tree.getProperty("projectCopyrightValue");
        customBoardDefinition = File(tree.getProperty("customBoardDefinitionValue").toString());
        targetBoardValue = tree.getProperty("targetBoardValue");
        exportTypeValue = tree.getProperty("exportTypeValue");
        usbMidiValue = tree.getProperty("usbMidiValue");
        debugPrintValue = tree.getProperty("debugPrintValue");
        patchSizeValue = tree.getProperty("patchSizeValue");
        appTypeValue = tree.getProperty("appTypeValue");
        customBoardDefinition = tree.getProperty("customBoardDefiniton");
        customLinker = tree.getProperty("customLinker");
    }

    void resized() override
    {
        ExporterBase::resized();
        flashButton.setBounds(exportButton.getBounds());
    }

    void valueChanged(Value& v) override
    {
        ExporterBase::valueChanged(v);

        flashButton.setEnabled(validPatchSelected);

        bool flash = getValue<int>(exportTypeValue) == 3;
        exportButton.setVisible(!flash);
        flashButton.setVisible(flash);

        bool debugPrint = getValue<int>(debugPrintValue);
        usbMidiProperty->setEnabled(!debugPrint);

        // need to actually hide this property until needed
        int appTypeShow = getValue<int>(patchSizeValue);
        appTypeProperty->setEnabled(appTypeShow == 4);

        if (v.refersToSameSourceAs(targetBoardValue)) {
            int idx = getValue<int>(targetBoardValue);

            // Custom board option
            if (idx == 8 && !dontOpenFileChooser) {
                Dialogs::showOpenDialog([this](File& result){
                    if (result.existsAsFile()) {
                        customBoardDefinition = result;
                    } else {
                        customBoardDefinition = File();
                    }
                }, true, false, "*.json", "DaisyCustomBoard");
            } else {
                customBoardDefinition = File();
            }
        }

        if (v.refersToSameSourceAs(patchSizeValue)) {
            int idx = getValue<int>(patchSizeValue);

            // Custom linker option
            if (idx == 4) {
                Dialogs::showOpenDialog([this](File& result){
                    if (result.existsAsFile()) {
                        customLinker = result;
                    } else {
                        customLinker = File();
                    }
                }, true, false, "*.lds", "DaisyCustomLinker");
            } else {
                customLinker = File();
            }
        }
    }

    bool performExport(String pdPatch, String outdir, String name, String copyright, StringArray searchPaths) override
    {
        auto target = getValue<int>(targetBoardValue) - 1;
        bool compile = getValue<int>(exportTypeValue) - 1;
        bool flash = getValue<int>(exportTypeValue) == 3;
        bool usbMidi = getValue<int>(usbMidiValue);
        bool print = getValue<int>(debugPrintValue);
        auto size = getValue<int>(patchSizeValue);
        auto appType = getValue<int>(appTypeValue);

        StringArray args = { heavyExecutable.getFullPathName(), pdPatch, "-o" + outdir };

        name = name.replaceCharacter('-', '_');
        args.add("-n" + name);

        if (copyright.isNotEmpty()) {
            args.add("--copyright");
            args.add("\"" + copyright + "\"");
        }

        // set board definition
        auto boards = StringArray { "seed", "pod", "petal", "patch", "patch_init", "field", "simple", "custom" };
        auto const& board = boards[target];

        DynamicObject::Ptr metaJson(new DynamicObject());
        var metaDaisy(new DynamicObject());

        if (board == "custom") {
            metaDaisy.getDynamicObject()->setProperty("board_file", customBoardDefinition.getFullPathName());
        } else if (board == "simple") {
            metaDaisy.getDynamicObject()->setProperty("board_file", Toolchain::dir.getChildFile("etc").getChildFile("simple.json").getFullPathName());
        } else {
            metaDaisy.getDynamicObject()->setProperty("board", board);
        }

        // enable debug printing option
        if (usbMidi && !print) {
            metaDaisy.getDynamicObject()->setProperty("usb_midi", "True");
        }

        // enable debug printing option
        if (print) {
            metaDaisy.getDynamicObject()->setProperty("debug_printing", "True");
        }

        // set linker script and if we want bootloader
        bool bootloader = false;

        if (size == 2) {
            metaDaisy.getDynamicObject()->setProperty("linker_script", "../../libdaisy/core/STM32H750IB_sram.lds");
            metaDaisy.getDynamicObject()->setProperty("bootloader", "BOOT_SRAM");
            bootloader = true;
        } else if (size == 3) {
            metaDaisy.getDynamicObject()->setProperty("linker_script", "../../libdaisy/core/STM32H750IB_qspi.lds");
            metaDaisy.getDynamicObject()->setProperty("bootloader", "BOOT_QSPI");
            bootloader = true;
        } else if (size == 4) {
            metaDaisy.getDynamicObject()->setProperty("linker_script", customLinker.getFullPathName());
            if (appType == 1) {
                metaDaisy.getDynamicObject()->setProperty("bootloader", "BOOT_SRAM");
            } else if (appType == 2) {
                metaDaisy.getDynamicObject()->setProperty("bootloader", "BOOT_QSPI");
            }
            bootloader = true;
        }

        metaJson->setProperty("daisy", metaDaisy);
        args.add("-m" + createMetaJson(metaJson));

        args.add("-v");
        args.add("-gdaisy");

        String paths = "-p";
        for (auto& path : searchPaths) {
            paths += " " + path;
        }

        args.add(paths);

        start(args.joinIntoString(" "));
        waitForProcessToFinish(-1);
        exportingView->flushConsole();

        exportingView->logToConsole("Compiling for " + board + "...\n");

        if (shouldQuit)
            return true;

        // Delay to get correct exit code
        Time::waitForMillisecondCounter(Time::getMillisecondCounter() + 300);

        auto outputFile = File(outdir);
        auto sourceDir = outputFile.getChildFile("daisy").getChildFile("source");

        bool heavyExitCode = getExitCode();

        if (compile) {

            auto bin = Toolchain::dir.getChildFile("bin");
            auto libDaisy = Toolchain::dir.getChildFile("lib").getChildFile("libdaisy");
            auto make = bin.getChildFile("make" + exeSuffix);
            auto compiler = bin.getChildFile("arm-none-eabi-gcc" + exeSuffix);

            libDaisy.copyDirectoryTo(outputFile.getChildFile("libdaisy"));

            outputFile.getChildFile("ir").deleteRecursively();
            outputFile.getChildFile("hv").deleteRecursively();
            outputFile.getChildFile("c").deleteRecursively();

            auto workingDir = File::getCurrentWorkingDirectory();

            sourceDir.setAsCurrentWorkingDirectory();

            sourceDir.getChildFile("build").createDirectory();
            auto const& gccPath = bin.getFullPathName();

#if JUCE_WINDOWS
            auto buildScript = make.getFullPathName().replaceCharacter('\\', '/')
                + " -j4 -f "
                + sourceDir.getChildFile("Makefile").getFullPathName().replaceCharacter('\\', '/')
                + " GCC_PATH="
                + gccPath.replaceCharacter('\\', '/')
                + " PROJECT_NAME=" + name;

            Toolchain::startShellScript(buildScript, this);
#else
            String buildScript = make.getFullPathName()
                + " -j4 -f " + sourceDir.getChildFile("Makefile").getFullPathName()
                + " GCC_PATH=" + gccPath
                + " PROJECT_NAME=" + name;

            Toolchain::startShellScript(buildScript, this);
#endif

            waitForProcessToFinish(-1);
            exportingView->flushConsole();

            // Restore original working directory
            workingDir.setAsCurrentWorkingDirectory();

            // Delay to get correct exit code
            Time::waitForMillisecondCounter(Time::getMillisecondCounter() + 300);

            auto compileExitCode = getExitCode();
            if (flash && !compileExitCode) {

                auto dfuUtil = bin.getChildFile("dfu-util" + exeSuffix);

                if (bootloader) {
                    // We should first detect whether our device already has the bootloader installed
                    // This (likely) is not the case when more than one altsetting is found by dfu-util
                    //
                    // # No Bootloader:
                    // Found DFU: [0483:df11] ver=0200, devnum=33, cfg=1, intf=0, path="1-4", alt=1, name="@Option Bytes   /0x5200201C/01*128 e", serial="200364500000"
                    // Found DFU: [0483:df11] ver=0200, devnum=33, cfg=1, intf=0, path="1-4", alt=0, name="@Internal Flash   /0x08000000/16*128Kg", serial="200364500000"

                    // # Bootloader:
                    // Found DFU: [0483:df11] ver=0200, devnum=46, cfg=1, intf=0, path="1-4", alt=0, name="@Flash /0x90000000/64*4Kg/0x90040000/60*64Kg/0x90400000/60*64Kg", serial="395B377C3330"
                    //
                    // So we check for `alt=1`

                    exportingView->logToConsole("Testing bootloader...\n");

                    String testBootloaderScript = "export PATH=\"" + bin.getFullPathName() + ":$PATH\"\n"
                        + dfuUtil.getFullPathName() + " -l ";

                    Toolchain runTest;
                    auto output = runTest.startShellScriptWithOutput(testBootloaderScript);
                    bool bootloaderNotFound = output.contains("alt=1");

                    if (bootloaderNotFound) {
                        exportingView->logToConsole("Bootloader not found...\n");
                        exportingView->logToConsole("Flashing bootloader...\n");

#if JUCE_WINDOWS
                        String bootloaderScript = "export PATH=\"" + bin.getFullPathName().replaceCharacter('\\', '/') + ":$PATH\"\n"
                            + "cd " + sourceDir.getFullPathName().replaceCharacter('\\', '/') + "\n"
                            + make.getFullPathName().replaceCharacter('\\', '/') + " program-boot"
                            + " GCC_PATH=" + gccPath.replaceCharacter('\\', '/')
                            + " PROJECT_NAME=" + name;
#else
                        String bootloaderScript = "export PATH=\"" + bin.getFullPathName() + ":$PATH\"\n"
                            + "cd " + sourceDir.getFullPathName() + "\n"
                            + make.getFullPathName() + " program-boot"
                            + " GCC_PATH=" + gccPath
                            + " PROJECT_NAME=" + name;
#endif

                        Toolchain::startShellScript(bootloaderScript, this);

                        waitForProcessToFinish(-1);
                        exportingView->flushConsole();

                        Time::waitForMillisecondCounter(Time::getMillisecondCounter() + 900);

                        // We need to enable DFU mode again after flashing the bootloader
                        // This will show DFU mode dialog synchonously
                        // exportingView->waitForUserInput("Please put your Daisy in DFU mode again");

                    } else {
                        exportingView->logToConsole("Bootloader found...\n");
                    }
                }

                exportingView->logToConsole("Flashing...\n");

#if JUCE_WINDOWS
                String flashScript = "export PATH=\"" + bin.getFullPathName().replaceCharacter('\\', '/') + ":$PATH\"\n"
                    + "cd " + sourceDir.getFullPathName().replaceCharacter('\\', '/') + "\n"
                    + make.getFullPathName().replaceCharacter('\\', '/') + " program-dfu"
                    + " GCC_PATH=" + gccPath.replaceCharacter('\\', '/')
                    + " PROJECT_NAME=" + name;
#else
                String flashScript = "export PATH=\"" + bin.getFullPathName() + ":$PATH\"\n"
                    + "cd " + sourceDir.getFullPathName() + "\n"
                    + make.getFullPathName() + " program-dfu"
                    + " GCC_PATH=" + gccPath
                    + " PROJECT_NAME=" + name;
#endif

                Toolchain::startShellScript(flashScript, this);

                waitForProcessToFinish(-1);
                exportingView->flushConsole();

                // Delay to get correct exit code
                Time::waitForMillisecondCounter(Time::getMillisecondCounter() + 300);

                auto flashExitCode = getExitCode();

                return heavyExitCode && flashExitCode;
            } else {
                auto binLocation = outputFile.getChildFile(name + ".bin");
                sourceDir.getChildFile("build").getChildFile("HeavyDaisy_" + name + ".bin").moveFileTo(binLocation);
            }

            outputFile.getChildFile("daisy").deleteRecursively();
            outputFile.getChildFile("libdaisy").deleteRecursively();

            return heavyExitCode && compileExitCode;
        } else {
            auto outputFile = File(outdir);

            auto libDaisy = Toolchain::dir.getChildFile("lib").getChildFile("libdaisy");
            libDaisy.copyDirectoryTo(outputFile.getChildFile("libdaisy"));

            outputFile.getChildFile("ir").deleteRecursively();
            outputFile.getChildFile("hv").deleteRecursively();
            outputFile.getChildFile("c").deleteRecursively();
            return heavyExitCode;
        }
    }
};
<|MERGE_RESOLUTION|>--- conflicted
+++ resolved
@@ -1,420 +1,411 @@
-/*
- // Copyright (c) 2022 Timothy Schoen and Wasted Audio
- // For information on usage and redistribution, and for a DISCLAIMER OF ALL
- // WARRANTIES, see the file, "LICENSE.txt," in this distribution.
- */
-
-class DaisyExporter : public ExporterBase {
-public:
-    Value targetBoardValue = Value(var(1));
-    Value exportTypeValue = Value(var(3));
-    Value usbMidiValue = Value(var(0));
-    Value debugPrintValue = Value(var(0));
-    Value patchSizeValue = Value(var(1));
-<<<<<<< HEAD
-    Value appTypeValue = Value(var(0));
-=======
-    
-    bool dontOpenFileChooser = false;
->>>>>>> 88da9dd4
-
-    File customBoardDefinition;
-    File customLinker;
-
-    TextButton flashButton = TextButton("Flash");
-    PropertiesPanelProperty* usbMidiProperty;
-    PropertiesPanelProperty* appTypeProperty;
-
-    DaisyExporter(PluginEditor* editor, ExportingProgressView* exportingView)
-        : ExporterBase(editor, exportingView)
-    {
-        Array<PropertiesPanelProperty*> properties;
-        properties.add(new PropertiesPanel::ComboComponent("Target board", targetBoardValue, { "Seed", "Pod", "Petal", "Patch", "Patch.Init()", "Field", "Simple", "Custom JSON..." }));
-        properties.add(new PropertiesPanel::ComboComponent("Export type", exportTypeValue, { "Source code", "Binary", "Flash" }));
-        usbMidiProperty = new PropertiesPanel::BoolComponent("USB MIDI", usbMidiValue, { "No", "Yes" });
-        properties.add(usbMidiProperty);
-        properties.add(new PropertiesPanel::BoolComponent("Debug printing", debugPrintValue, { "No", "Yes" }));
-        properties.add(new PropertiesPanel::ComboComponent("Patch size", patchSizeValue, { "Small", "Big", "Huge", "Custom Linker..." }));
-        appTypeProperty = new PropertiesPanel::ComboComponent("App type", appTypeValue, { "SRAM", "QSPI" });
-        properties.add(appTypeProperty);
-
-        for (auto* property : properties) {
-            property->setPreferredHeight(28);
-        }
-
-        panel.addSection("Daisy", properties);
-
-        exportButton.setVisible(false);
-        addAndMakeVisible(flashButton);
-
-        auto backgroundColour = findColour(PlugDataColour::panelBackgroundColourId);
-        flashButton.setColour(TextButton::buttonColourId, backgroundColour.contrasting(0.05f));
-        flashButton.setColour(TextButton::buttonOnColourId, backgroundColour.contrasting(0.1f));
-        flashButton.setColour(ComboBox::outlineColourId, Colours::transparentBlack);
-
-        exportTypeValue.addListener(this);
-        targetBoardValue.addListener(this);
-        usbMidiValue.addListener(this);
-        debugPrintValue.addListener(this);
-        patchSizeValue.addListener(this);
-        appTypeValue.addListener(this);
-
-        flashButton.onClick = [this]() {
-            auto tempFolder = File::getSpecialLocation(File::tempDirectory).getChildFile("Heavy-" + Uuid().toString().substring(10));
-            Toolchain::deleteTempFileLater(tempFolder);
-            startExport(tempFolder);
-        };
-    }
-
-    ValueTree getState() override
-    {
-        ValueTree stateTree("Daisy");
-        stateTree.setProperty("inputPatchValue", getValue<String>(inputPatchValue), nullptr);
-        stateTree.setProperty("projectNameValue", getValue<String>(projectNameValue), nullptr);
-        stateTree.setProperty("projectCopyrightValue", getValue<String>(projectCopyrightValue), nullptr);
-        stateTree.setProperty("customBoardDefinitionValue", customBoardDefinition.getFullPathName(), nullptr);
-        stateTree.setProperty("targetBoardValue", getValue<int>(targetBoardValue), nullptr);
-        stateTree.setProperty("exportTypeValue", getValue<int>(exportTypeValue), nullptr);
-        stateTree.setProperty("usbMidiValue", getValue<int>(usbMidiValue), nullptr);
-        stateTree.setProperty("debugPrintValue", getValue<int>(debugPrintValue), nullptr);
-        stateTree.setProperty("patchSizeValue", getValue<int>(patchSizeValue), nullptr);
-<<<<<<< HEAD
-        stateTree.setProperty("appTypeValue", getValue<int>(appTypeValue), nullptr);
-        stateTree.setProperty("customBoardDefinition", customBoardDefinition.getFullPathName(), nullptr);
-        stateTree.setProperty("customLinker", customLinker.getFullPathName(), nullptr);
-
-=======
->>>>>>> 88da9dd4
-        return stateTree;
-    }
-
-    void setState(ValueTree& stateTree) override
-    {
-        ScopedValueSetter<bool>(dontOpenFileChooser, true);
-        
-        auto tree = stateTree.getChildWithName("Daisy");
-        inputPatchValue = tree.getProperty("inputPatchValue");
-        projectNameValue = tree.getProperty("projectNameValue");
-        projectCopyrightValue = tree.getProperty("projectCopyrightValue");
-        customBoardDefinition = File(tree.getProperty("customBoardDefinitionValue").toString());
-        targetBoardValue = tree.getProperty("targetBoardValue");
-        exportTypeValue = tree.getProperty("exportTypeValue");
-        usbMidiValue = tree.getProperty("usbMidiValue");
-        debugPrintValue = tree.getProperty("debugPrintValue");
-        patchSizeValue = tree.getProperty("patchSizeValue");
-        appTypeValue = tree.getProperty("appTypeValue");
-        customBoardDefinition = tree.getProperty("customBoardDefiniton");
-        customLinker = tree.getProperty("customLinker");
-    }
-
-    void resized() override
-    {
-        ExporterBase::resized();
-        flashButton.setBounds(exportButton.getBounds());
-    }
-
-    void valueChanged(Value& v) override
-    {
-        ExporterBase::valueChanged(v);
-
-        flashButton.setEnabled(validPatchSelected);
-
-        bool flash = getValue<int>(exportTypeValue) == 3;
-        exportButton.setVisible(!flash);
-        flashButton.setVisible(flash);
-
-        bool debugPrint = getValue<int>(debugPrintValue);
-        usbMidiProperty->setEnabled(!debugPrint);
-
-        // need to actually hide this property until needed
-        int appTypeShow = getValue<int>(patchSizeValue);
-        appTypeProperty->setEnabled(appTypeShow == 4);
-
-        if (v.refersToSameSourceAs(targetBoardValue)) {
-            int idx = getValue<int>(targetBoardValue);
-
-            // Custom board option
-            if (idx == 8 && !dontOpenFileChooser) {
-                Dialogs::showOpenDialog([this](File& result){
-                    if (result.existsAsFile()) {
-                        customBoardDefinition = result;
-                    } else {
-                        customBoardDefinition = File();
-                    }
-                }, true, false, "*.json", "DaisyCustomBoard");
-            } else {
-                customBoardDefinition = File();
-            }
-        }
-
-        if (v.refersToSameSourceAs(patchSizeValue)) {
-            int idx = getValue<int>(patchSizeValue);
-
-            // Custom linker option
-            if (idx == 4) {
-                Dialogs::showOpenDialog([this](File& result){
-                    if (result.existsAsFile()) {
-                        customLinker = result;
-                    } else {
-                        customLinker = File();
-                    }
-                }, true, false, "*.lds", "DaisyCustomLinker");
-            } else {
-                customLinker = File();
-            }
-        }
-    }
-
-    bool performExport(String pdPatch, String outdir, String name, String copyright, StringArray searchPaths) override
-    {
-        auto target = getValue<int>(targetBoardValue) - 1;
-        bool compile = getValue<int>(exportTypeValue) - 1;
-        bool flash = getValue<int>(exportTypeValue) == 3;
-        bool usbMidi = getValue<int>(usbMidiValue);
-        bool print = getValue<int>(debugPrintValue);
-        auto size = getValue<int>(patchSizeValue);
-        auto appType = getValue<int>(appTypeValue);
-
-        StringArray args = { heavyExecutable.getFullPathName(), pdPatch, "-o" + outdir };
-
-        name = name.replaceCharacter('-', '_');
-        args.add("-n" + name);
-
-        if (copyright.isNotEmpty()) {
-            args.add("--copyright");
-            args.add("\"" + copyright + "\"");
-        }
-
-        // set board definition
-        auto boards = StringArray { "seed", "pod", "petal", "patch", "patch_init", "field", "simple", "custom" };
-        auto const& board = boards[target];
-
-        DynamicObject::Ptr metaJson(new DynamicObject());
-        var metaDaisy(new DynamicObject());
-
-        if (board == "custom") {
-            metaDaisy.getDynamicObject()->setProperty("board_file", customBoardDefinition.getFullPathName());
-        } else if (board == "simple") {
-            metaDaisy.getDynamicObject()->setProperty("board_file", Toolchain::dir.getChildFile("etc").getChildFile("simple.json").getFullPathName());
-        } else {
-            metaDaisy.getDynamicObject()->setProperty("board", board);
-        }
-
-        // enable debug printing option
-        if (usbMidi && !print) {
-            metaDaisy.getDynamicObject()->setProperty("usb_midi", "True");
-        }
-
-        // enable debug printing option
-        if (print) {
-            metaDaisy.getDynamicObject()->setProperty("debug_printing", "True");
-        }
-
-        // set linker script and if we want bootloader
-        bool bootloader = false;
-
-        if (size == 2) {
-            metaDaisy.getDynamicObject()->setProperty("linker_script", "../../libdaisy/core/STM32H750IB_sram.lds");
-            metaDaisy.getDynamicObject()->setProperty("bootloader", "BOOT_SRAM");
-            bootloader = true;
-        } else if (size == 3) {
-            metaDaisy.getDynamicObject()->setProperty("linker_script", "../../libdaisy/core/STM32H750IB_qspi.lds");
-            metaDaisy.getDynamicObject()->setProperty("bootloader", "BOOT_QSPI");
-            bootloader = true;
-        } else if (size == 4) {
-            metaDaisy.getDynamicObject()->setProperty("linker_script", customLinker.getFullPathName());
-            if (appType == 1) {
-                metaDaisy.getDynamicObject()->setProperty("bootloader", "BOOT_SRAM");
-            } else if (appType == 2) {
-                metaDaisy.getDynamicObject()->setProperty("bootloader", "BOOT_QSPI");
-            }
-            bootloader = true;
-        }
-
-        metaJson->setProperty("daisy", metaDaisy);
-        args.add("-m" + createMetaJson(metaJson));
-
-        args.add("-v");
-        args.add("-gdaisy");
-
-        String paths = "-p";
-        for (auto& path : searchPaths) {
-            paths += " " + path;
-        }
-
-        args.add(paths);
-
-        start(args.joinIntoString(" "));
-        waitForProcessToFinish(-1);
-        exportingView->flushConsole();
-
-        exportingView->logToConsole("Compiling for " + board + "...\n");
-
-        if (shouldQuit)
-            return true;
-
-        // Delay to get correct exit code
-        Time::waitForMillisecondCounter(Time::getMillisecondCounter() + 300);
-
-        auto outputFile = File(outdir);
-        auto sourceDir = outputFile.getChildFile("daisy").getChildFile("source");
-
-        bool heavyExitCode = getExitCode();
-
-        if (compile) {
-
-            auto bin = Toolchain::dir.getChildFile("bin");
-            auto libDaisy = Toolchain::dir.getChildFile("lib").getChildFile("libdaisy");
-            auto make = bin.getChildFile("make" + exeSuffix);
-            auto compiler = bin.getChildFile("arm-none-eabi-gcc" + exeSuffix);
-
-            libDaisy.copyDirectoryTo(outputFile.getChildFile("libdaisy"));
-
-            outputFile.getChildFile("ir").deleteRecursively();
-            outputFile.getChildFile("hv").deleteRecursively();
-            outputFile.getChildFile("c").deleteRecursively();
-
-            auto workingDir = File::getCurrentWorkingDirectory();
-
-            sourceDir.setAsCurrentWorkingDirectory();
-
-            sourceDir.getChildFile("build").createDirectory();
-            auto const& gccPath = bin.getFullPathName();
-
-#if JUCE_WINDOWS
-            auto buildScript = make.getFullPathName().replaceCharacter('\\', '/')
-                + " -j4 -f "
-                + sourceDir.getChildFile("Makefile").getFullPathName().replaceCharacter('\\', '/')
-                + " GCC_PATH="
-                + gccPath.replaceCharacter('\\', '/')
-                + " PROJECT_NAME=" + name;
-
-            Toolchain::startShellScript(buildScript, this);
-#else
-            String buildScript = make.getFullPathName()
-                + " -j4 -f " + sourceDir.getChildFile("Makefile").getFullPathName()
-                + " GCC_PATH=" + gccPath
-                + " PROJECT_NAME=" + name;
-
-            Toolchain::startShellScript(buildScript, this);
-#endif
-
-            waitForProcessToFinish(-1);
-            exportingView->flushConsole();
-
-            // Restore original working directory
-            workingDir.setAsCurrentWorkingDirectory();
-
-            // Delay to get correct exit code
-            Time::waitForMillisecondCounter(Time::getMillisecondCounter() + 300);
-
-            auto compileExitCode = getExitCode();
-            if (flash && !compileExitCode) {
-
-                auto dfuUtil = bin.getChildFile("dfu-util" + exeSuffix);
-
-                if (bootloader) {
-                    // We should first detect whether our device already has the bootloader installed
-                    // This (likely) is not the case when more than one altsetting is found by dfu-util
-                    //
-                    // # No Bootloader:
-                    // Found DFU: [0483:df11] ver=0200, devnum=33, cfg=1, intf=0, path="1-4", alt=1, name="@Option Bytes   /0x5200201C/01*128 e", serial="200364500000"
-                    // Found DFU: [0483:df11] ver=0200, devnum=33, cfg=1, intf=0, path="1-4", alt=0, name="@Internal Flash   /0x08000000/16*128Kg", serial="200364500000"
-
-                    // # Bootloader:
-                    // Found DFU: [0483:df11] ver=0200, devnum=46, cfg=1, intf=0, path="1-4", alt=0, name="@Flash /0x90000000/64*4Kg/0x90040000/60*64Kg/0x90400000/60*64Kg", serial="395B377C3330"
-                    //
-                    // So we check for `alt=1`
-
-                    exportingView->logToConsole("Testing bootloader...\n");
-
-                    String testBootloaderScript = "export PATH=\"" + bin.getFullPathName() + ":$PATH\"\n"
-                        + dfuUtil.getFullPathName() + " -l ";
-
-                    Toolchain runTest;
-                    auto output = runTest.startShellScriptWithOutput(testBootloaderScript);
-                    bool bootloaderNotFound = output.contains("alt=1");
-
-                    if (bootloaderNotFound) {
-                        exportingView->logToConsole("Bootloader not found...\n");
-                        exportingView->logToConsole("Flashing bootloader...\n");
-
-#if JUCE_WINDOWS
-                        String bootloaderScript = "export PATH=\"" + bin.getFullPathName().replaceCharacter('\\', '/') + ":$PATH\"\n"
-                            + "cd " + sourceDir.getFullPathName().replaceCharacter('\\', '/') + "\n"
-                            + make.getFullPathName().replaceCharacter('\\', '/') + " program-boot"
-                            + " GCC_PATH=" + gccPath.replaceCharacter('\\', '/')
-                            + " PROJECT_NAME=" + name;
-#else
-                        String bootloaderScript = "export PATH=\"" + bin.getFullPathName() + ":$PATH\"\n"
-                            + "cd " + sourceDir.getFullPathName() + "\n"
-                            + make.getFullPathName() + " program-boot"
-                            + " GCC_PATH=" + gccPath
-                            + " PROJECT_NAME=" + name;
-#endif
-
-                        Toolchain::startShellScript(bootloaderScript, this);
-
-                        waitForProcessToFinish(-1);
-                        exportingView->flushConsole();
-
-                        Time::waitForMillisecondCounter(Time::getMillisecondCounter() + 900);
-
-                        // We need to enable DFU mode again after flashing the bootloader
-                        // This will show DFU mode dialog synchonously
-                        // exportingView->waitForUserInput("Please put your Daisy in DFU mode again");
-
-                    } else {
-                        exportingView->logToConsole("Bootloader found...\n");
-                    }
-                }
-
-                exportingView->logToConsole("Flashing...\n");
-
-#if JUCE_WINDOWS
-                String flashScript = "export PATH=\"" + bin.getFullPathName().replaceCharacter('\\', '/') + ":$PATH\"\n"
-                    + "cd " + sourceDir.getFullPathName().replaceCharacter('\\', '/') + "\n"
-                    + make.getFullPathName().replaceCharacter('\\', '/') + " program-dfu"
-                    + " GCC_PATH=" + gccPath.replaceCharacter('\\', '/')
-                    + " PROJECT_NAME=" + name;
-#else
-                String flashScript = "export PATH=\"" + bin.getFullPathName() + ":$PATH\"\n"
-                    + "cd " + sourceDir.getFullPathName() + "\n"
-                    + make.getFullPathName() + " program-dfu"
-                    + " GCC_PATH=" + gccPath
-                    + " PROJECT_NAME=" + name;
-#endif
-
-                Toolchain::startShellScript(flashScript, this);
-
-                waitForProcessToFinish(-1);
-                exportingView->flushConsole();
-
-                // Delay to get correct exit code
-                Time::waitForMillisecondCounter(Time::getMillisecondCounter() + 300);
-
-                auto flashExitCode = getExitCode();
-
-                return heavyExitCode && flashExitCode;
-            } else {
-                auto binLocation = outputFile.getChildFile(name + ".bin");
-                sourceDir.getChildFile("build").getChildFile("HeavyDaisy_" + name + ".bin").moveFileTo(binLocation);
-            }
-
-            outputFile.getChildFile("daisy").deleteRecursively();
-            outputFile.getChildFile("libdaisy").deleteRecursively();
-
-            return heavyExitCode && compileExitCode;
-        } else {
-            auto outputFile = File(outdir);
-
-            auto libDaisy = Toolchain::dir.getChildFile("lib").getChildFile("libdaisy");
-            libDaisy.copyDirectoryTo(outputFile.getChildFile("libdaisy"));
-
-            outputFile.getChildFile("ir").deleteRecursively();
-            outputFile.getChildFile("hv").deleteRecursively();
-            outputFile.getChildFile("c").deleteRecursively();
-            return heavyExitCode;
-        }
-    }
-};
+/*
+ // Copyright (c) 2022 Timothy Schoen and Wasted Audio
+ // For information on usage and redistribution, and for a DISCLAIMER OF ALL
+ // WARRANTIES, see the file, "LICENSE.txt," in this distribution.
+ */
+
+class DaisyExporter : public ExporterBase {
+public:
+    Value targetBoardValue = Value(var(1));
+    Value exportTypeValue = Value(var(3));
+    Value usbMidiValue = Value(var(0));
+    Value debugPrintValue = Value(var(0));
+    Value patchSizeValue = Value(var(1));
+    Value appTypeValue = Value(var(0));
+
+    bool dontOpenFileChooser = false;
+
+    File customBoardDefinition;
+    File customLinker;
+
+    TextButton flashButton = TextButton("Flash");
+    PropertiesPanelProperty* usbMidiProperty;
+    PropertiesPanelProperty* appTypeProperty;
+
+    DaisyExporter(PluginEditor* editor, ExportingProgressView* exportingView)
+        : ExporterBase(editor, exportingView)
+    {
+        Array<PropertiesPanelProperty*> properties;
+        properties.add(new PropertiesPanel::ComboComponent("Target board", targetBoardValue, { "Seed", "Pod", "Petal", "Patch", "Patch.Init()", "Field", "Simple", "Custom JSON..." }));
+        properties.add(new PropertiesPanel::ComboComponent("Export type", exportTypeValue, { "Source code", "Binary", "Flash" }));
+        usbMidiProperty = new PropertiesPanel::BoolComponent("USB MIDI", usbMidiValue, { "No", "Yes" });
+        properties.add(usbMidiProperty);
+        properties.add(new PropertiesPanel::BoolComponent("Debug printing", debugPrintValue, { "No", "Yes" }));
+        properties.add(new PropertiesPanel::ComboComponent("Patch size", patchSizeValue, { "Small", "Big", "Huge", "Custom Linker..." }));
+        appTypeProperty = new PropertiesPanel::ComboComponent("App type", appTypeValue, { "SRAM", "QSPI" });
+        properties.add(appTypeProperty);
+
+        for (auto* property : properties) {
+            property->setPreferredHeight(28);
+        }
+
+        panel.addSection("Daisy", properties);
+
+        exportButton.setVisible(false);
+        addAndMakeVisible(flashButton);
+
+        auto backgroundColour = findColour(PlugDataColour::panelBackgroundColourId);
+        flashButton.setColour(TextButton::buttonColourId, backgroundColour.contrasting(0.05f));
+        flashButton.setColour(TextButton::buttonOnColourId, backgroundColour.contrasting(0.1f));
+        flashButton.setColour(ComboBox::outlineColourId, Colours::transparentBlack);
+
+        exportTypeValue.addListener(this);
+        targetBoardValue.addListener(this);
+        usbMidiValue.addListener(this);
+        debugPrintValue.addListener(this);
+        patchSizeValue.addListener(this);
+        appTypeValue.addListener(this);
+
+        flashButton.onClick = [this]() {
+            auto tempFolder = File::getSpecialLocation(File::tempDirectory).getChildFile("Heavy-" + Uuid().toString().substring(10));
+            Toolchain::deleteTempFileLater(tempFolder);
+            startExport(tempFolder);
+        };
+    }
+
+    ValueTree getState() override
+    {
+        ValueTree stateTree("Daisy");
+        stateTree.setProperty("inputPatchValue", getValue<String>(inputPatchValue), nullptr);
+        stateTree.setProperty("projectNameValue", getValue<String>(projectNameValue), nullptr);
+        stateTree.setProperty("projectCopyrightValue", getValue<String>(projectCopyrightValue), nullptr);
+        stateTree.setProperty("customBoardDefinitionValue", customBoardDefinition.getFullPathName(), nullptr);
+        stateTree.setProperty("targetBoardValue", getValue<int>(targetBoardValue), nullptr);
+        stateTree.setProperty("exportTypeValue", getValue<int>(exportTypeValue), nullptr);
+        stateTree.setProperty("usbMidiValue", getValue<int>(usbMidiValue), nullptr);
+        stateTree.setProperty("debugPrintValue", getValue<int>(debugPrintValue), nullptr);
+        stateTree.setProperty("patchSizeValue", getValue<int>(patchSizeValue), nullptr);
+        stateTree.setProperty("appTypeValue", getValue<int>(appTypeValue), nullptr);
+        stateTree.setProperty("customLinkerValue", customLinker.getFullPathName(), nullptr);
+        return stateTree;
+    }
+
+    void setState(ValueTree& stateTree) override
+    {
+        ScopedValueSetter<bool>(dontOpenFileChooser, true);
+
+        auto tree = stateTree.getChildWithName("Daisy");
+        inputPatchValue = tree.getProperty("inputPatchValue");
+        projectNameValue = tree.getProperty("projectNameValue");
+        projectCopyrightValue = tree.getProperty("projectCopyrightValue");
+        customBoardDefinition = File(tree.getProperty("customBoardDefinitionValue").toString());
+        targetBoardValue = tree.getProperty("targetBoardValue");
+        exportTypeValue = tree.getProperty("exportTypeValue");
+        usbMidiValue = tree.getProperty("usbMidiValue");
+        debugPrintValue = tree.getProperty("debugPrintValue");
+        patchSizeValue = tree.getProperty("patchSizeValue");
+        appTypeValue = tree.getProperty("appTypeValue");
+        customLinker = File(tree.getProperty("customLinkerValue").toString());
+    }
+
+    void resized() override
+    {
+        ExporterBase::resized();
+        flashButton.setBounds(exportButton.getBounds());
+    }
+
+    void valueChanged(Value& v) override
+    {
+        ExporterBase::valueChanged(v);
+
+        flashButton.setEnabled(validPatchSelected);
+
+        bool flash = getValue<int>(exportTypeValue) == 3;
+        exportButton.setVisible(!flash);
+        flashButton.setVisible(flash);
+
+        bool debugPrint = getValue<int>(debugPrintValue);
+        usbMidiProperty->setEnabled(!debugPrint);
+
+        // need to actually hide this property until needed
+        int appTypeShow = getValue<int>(patchSizeValue);
+        appTypeProperty->setEnabled(appTypeShow == 4);
+
+        if (v.refersToSameSourceAs(targetBoardValue)) {
+            int idx = getValue<int>(targetBoardValue);
+
+            // Custom board option
+            if (idx == 8 && !dontOpenFileChooser) {
+                Dialogs::showOpenDialog([this](File& result){
+                    if (result.existsAsFile()) {
+                        customBoardDefinition = result;
+                    } else {
+                        customBoardDefinition = File();
+                    }
+                }, true, false, "*.json", "DaisyCustomBoard");
+            } else {
+                customBoardDefinition = File();
+            }
+        }
+
+        if (v.refersToSameSourceAs(patchSizeValue)) {
+            int idx = getValue<int>(patchSizeValue);
+
+            // Custom linker option
+            if (idx == 4 && !dontOpenFileChooser) {
+                Dialogs::showOpenDialog([this](File& result){
+                    if (result.existsAsFile()) {
+                        customLinker = result;
+                    } else {
+                        customLinker = File();
+                    }
+                }, true, false, "*.lds", "DaisyCustomLinker");
+            } else {
+                customLinker = File();
+            }
+        }
+    }
+
+    bool performExport(String pdPatch, String outdir, String name, String copyright, StringArray searchPaths) override
+    {
+        auto target = getValue<int>(targetBoardValue) - 1;
+        bool compile = getValue<int>(exportTypeValue) - 1;
+        bool flash = getValue<int>(exportTypeValue) == 3;
+        bool usbMidi = getValue<int>(usbMidiValue);
+        bool print = getValue<int>(debugPrintValue);
+        auto size = getValue<int>(patchSizeValue);
+        auto appType = getValue<int>(appTypeValue);
+
+        StringArray args = { heavyExecutable.getFullPathName(), pdPatch, "-o" + outdir };
+
+        name = name.replaceCharacter('-', '_');
+        args.add("-n" + name);
+
+        if (copyright.isNotEmpty()) {
+            args.add("--copyright");
+            args.add("\"" + copyright + "\"");
+        }
+
+        // set board definition
+        auto boards = StringArray { "seed", "pod", "petal", "patch", "patch_init", "field", "simple", "custom" };
+        auto const& board = boards[target];
+
+        DynamicObject::Ptr metaJson(new DynamicObject());
+        var metaDaisy(new DynamicObject());
+
+        if (board == "custom") {
+            metaDaisy.getDynamicObject()->setProperty("board_file", customBoardDefinition.getFullPathName());
+        } else if (board == "simple") {
+            metaDaisy.getDynamicObject()->setProperty("board_file", Toolchain::dir.getChildFile("etc").getChildFile("simple.json").getFullPathName());
+        } else {
+            metaDaisy.getDynamicObject()->setProperty("board", board);
+        }
+
+        // enable debug printing option
+        if (usbMidi && !print) {
+            metaDaisy.getDynamicObject()->setProperty("usb_midi", "True");
+        }
+
+        // enable debug printing option
+        if (print) {
+            metaDaisy.getDynamicObject()->setProperty("debug_printing", "True");
+        }
+
+        // set linker script and if we want bootloader
+        bool bootloader = false;
+
+        if (size == 2) {
+            metaDaisy.getDynamicObject()->setProperty("linker_script", "../../libdaisy/core/STM32H750IB_sram.lds");
+            metaDaisy.getDynamicObject()->setProperty("bootloader", "BOOT_SRAM");
+            bootloader = true;
+        } else if (size == 3) {
+            metaDaisy.getDynamicObject()->setProperty("linker_script", "../../libdaisy/core/STM32H750IB_qspi.lds");
+            metaDaisy.getDynamicObject()->setProperty("bootloader", "BOOT_QSPI");
+            bootloader = true;
+        } else if (size == 4) {
+            metaDaisy.getDynamicObject()->setProperty("linker_script", customLinker.getFullPathName());
+            if (appType == 1) {
+                metaDaisy.getDynamicObject()->setProperty("bootloader", "BOOT_SRAM");
+            } else if (appType == 2) {
+                metaDaisy.getDynamicObject()->setProperty("bootloader", "BOOT_QSPI");
+            }
+            bootloader = true;
+        }
+
+        metaJson->setProperty("daisy", metaDaisy);
+        args.add("-m" + createMetaJson(metaJson));
+
+        args.add("-v");
+        args.add("-gdaisy");
+
+        String paths = "-p";
+        for (auto& path : searchPaths) {
+            paths += " " + path;
+        }
+
+        args.add(paths);
+
+        start(args.joinIntoString(" "));
+        waitForProcessToFinish(-1);
+        exportingView->flushConsole();
+
+        exportingView->logToConsole("Compiling for " + board + "...\n");
+
+        if (shouldQuit)
+            return true;
+
+        // Delay to get correct exit code
+        Time::waitForMillisecondCounter(Time::getMillisecondCounter() + 300);
+
+        auto outputFile = File(outdir);
+        auto sourceDir = outputFile.getChildFile("daisy").getChildFile("source");
+
+        bool heavyExitCode = getExitCode();
+
+        if (compile) {
+
+            auto bin = Toolchain::dir.getChildFile("bin");
+            auto libDaisy = Toolchain::dir.getChildFile("lib").getChildFile("libdaisy");
+            auto make = bin.getChildFile("make" + exeSuffix);
+            auto compiler = bin.getChildFile("arm-none-eabi-gcc" + exeSuffix);
+
+            libDaisy.copyDirectoryTo(outputFile.getChildFile("libdaisy"));
+
+            outputFile.getChildFile("ir").deleteRecursively();
+            outputFile.getChildFile("hv").deleteRecursively();
+            outputFile.getChildFile("c").deleteRecursively();
+
+            auto workingDir = File::getCurrentWorkingDirectory();
+
+            sourceDir.setAsCurrentWorkingDirectory();
+
+            sourceDir.getChildFile("build").createDirectory();
+            auto const& gccPath = bin.getFullPathName();
+
+#if JUCE_WINDOWS
+            auto buildScript = make.getFullPathName().replaceCharacter('\\', '/')
+                + " -j4 -f "
+                + sourceDir.getChildFile("Makefile").getFullPathName().replaceCharacter('\\', '/')
+                + " GCC_PATH="
+                + gccPath.replaceCharacter('\\', '/')
+                + " PROJECT_NAME=" + name;
+
+            Toolchain::startShellScript(buildScript, this);
+#else
+            String buildScript = make.getFullPathName()
+                + " -j4 -f " + sourceDir.getChildFile("Makefile").getFullPathName()
+                + " GCC_PATH=" + gccPath
+                + " PROJECT_NAME=" + name;
+
+            Toolchain::startShellScript(buildScript, this);
+#endif
+
+            waitForProcessToFinish(-1);
+            exportingView->flushConsole();
+
+            // Restore original working directory
+            workingDir.setAsCurrentWorkingDirectory();
+
+            // Delay to get correct exit code
+            Time::waitForMillisecondCounter(Time::getMillisecondCounter() + 300);
+
+            auto compileExitCode = getExitCode();
+            if (flash && !compileExitCode) {
+
+                auto dfuUtil = bin.getChildFile("dfu-util" + exeSuffix);
+
+                if (bootloader) {
+                    // We should first detect whether our device already has the bootloader installed
+                    // This (likely) is not the case when more than one altsetting is found by dfu-util
+                    //
+                    // # No Bootloader:
+                    // Found DFU: [0483:df11] ver=0200, devnum=33, cfg=1, intf=0, path="1-4", alt=1, name="@Option Bytes   /0x5200201C/01*128 e", serial="200364500000"
+                    // Found DFU: [0483:df11] ver=0200, devnum=33, cfg=1, intf=0, path="1-4", alt=0, name="@Internal Flash   /0x08000000/16*128Kg", serial="200364500000"
+
+                    // # Bootloader:
+                    // Found DFU: [0483:df11] ver=0200, devnum=46, cfg=1, intf=0, path="1-4", alt=0, name="@Flash /0x90000000/64*4Kg/0x90040000/60*64Kg/0x90400000/60*64Kg", serial="395B377C3330"
+                    //
+                    // So we check for `alt=1`
+
+                    exportingView->logToConsole("Testing bootloader...\n");
+
+                    String testBootloaderScript = "export PATH=\"" + bin.getFullPathName() + ":$PATH\"\n"
+                        + dfuUtil.getFullPathName() + " -l ";
+
+                    Toolchain runTest;
+                    auto output = runTest.startShellScriptWithOutput(testBootloaderScript);
+                    bool bootloaderNotFound = output.contains("alt=1");
+
+                    if (bootloaderNotFound) {
+                        exportingView->logToConsole("Bootloader not found...\n");
+                        exportingView->logToConsole("Flashing bootloader...\n");
+
+#if JUCE_WINDOWS
+                        String bootloaderScript = "export PATH=\"" + bin.getFullPathName().replaceCharacter('\\', '/') + ":$PATH\"\n"
+                            + "cd " + sourceDir.getFullPathName().replaceCharacter('\\', '/') + "\n"
+                            + make.getFullPathName().replaceCharacter('\\', '/') + " program-boot"
+                            + " GCC_PATH=" + gccPath.replaceCharacter('\\', '/')
+                            + " PROJECT_NAME=" + name;
+#else
+                        String bootloaderScript = "export PATH=\"" + bin.getFullPathName() + ":$PATH\"\n"
+                            + "cd " + sourceDir.getFullPathName() + "\n"
+                            + make.getFullPathName() + " program-boot"
+                            + " GCC_PATH=" + gccPath
+                            + " PROJECT_NAME=" + name;
+#endif
+
+                        Toolchain::startShellScript(bootloaderScript, this);
+
+                        waitForProcessToFinish(-1);
+                        exportingView->flushConsole();
+
+                        Time::waitForMillisecondCounter(Time::getMillisecondCounter() + 900);
+
+                        // We need to enable DFU mode again after flashing the bootloader
+                        // This will show DFU mode dialog synchonously
+                        // exportingView->waitForUserInput("Please put your Daisy in DFU mode again");
+
+                    } else {
+                        exportingView->logToConsole("Bootloader found...\n");
+                    }
+                }
+
+                exportingView->logToConsole("Flashing...\n");
+
+#if JUCE_WINDOWS
+                String flashScript = "export PATH=\"" + bin.getFullPathName().replaceCharacter('\\', '/') + ":$PATH\"\n"
+                    + "cd " + sourceDir.getFullPathName().replaceCharacter('\\', '/') + "\n"
+                    + make.getFullPathName().replaceCharacter('\\', '/') + " program-dfu"
+                    + " GCC_PATH=" + gccPath.replaceCharacter('\\', '/')
+                    + " PROJECT_NAME=" + name;
+#else
+                String flashScript = "export PATH=\"" + bin.getFullPathName() + ":$PATH\"\n"
+                    + "cd " + sourceDir.getFullPathName() + "\n"
+                    + make.getFullPathName() + " program-dfu"
+                    + " GCC_PATH=" + gccPath
+                    + " PROJECT_NAME=" + name;
+#endif
+
+                Toolchain::startShellScript(flashScript, this);
+
+                waitForProcessToFinish(-1);
+                exportingView->flushConsole();
+
+                // Delay to get correct exit code
+                Time::waitForMillisecondCounter(Time::getMillisecondCounter() + 300);
+
+                auto flashExitCode = getExitCode();
+
+                return heavyExitCode && flashExitCode;
+            } else {
+                auto binLocation = outputFile.getChildFile(name + ".bin");
+                sourceDir.getChildFile("build").getChildFile("HeavyDaisy_" + name + ".bin").moveFileTo(binLocation);
+            }
+
+            outputFile.getChildFile("daisy").deleteRecursively();
+            outputFile.getChildFile("libdaisy").deleteRecursively();
+
+            return heavyExitCode && compileExitCode;
+        } else {
+            auto outputFile = File(outdir);
+
+            auto libDaisy = Toolchain::dir.getChildFile("lib").getChildFile("libdaisy");
+            libDaisy.copyDirectoryTo(outputFile.getChildFile("libdaisy"));
+
+            outputFile.getChildFile("ir").deleteRecursively();
+            outputFile.getChildFile("hv").deleteRecursively();
+            outputFile.getChildFile("c").deleteRecursively();
+            return heavyExitCode;
+        }
+    }
+};