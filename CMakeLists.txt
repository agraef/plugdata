--- conflicted
+++ resolved
@@ -1,532 +1,527 @@
-cmake_minimum_required(VERSION 3.15)
-
-set(CMAKE_POSITION_INDEPENDENT_CODE ON)
-set(CMAKE_WINDOWS_EXPORT_ALL_SYMBOLS ON)
-set(CMAKE_EXPORT_COMPILE_COMMANDS ON)
-
-option(RUN_CLANG_TIDY "" OFF)
-option(ENABLE_TESTING "" OFF)
-option(ENABLE_SFIZZ "" ON)
-option(ENABLE_ASAN "" OFF)
-option(VERBOSE "" OFF)
-
-set (CMAKE_CXX_STANDARD 20)
-
-# Visiblity needs to be hidden for all plugin targets, otherwise loading both plugdata and plugdata-fx will cause problems. We later undo this for the standalone build, so that externals can load
-set(CMAKE_CXX_VISIBILITY_PRESET hidden)
-set(CMAKE_C_VISIBILITY_PRESET hidden)
-
-function(message)
-    if (NOT MESSAGE_QUIET)
-        _message(${ARGN})
-    endif()
-endfunction()
-
-if(APPLE)
-  set(CMAKE_XCODE_BUILD_SYSTEM "12" CACHE STRING "" FORCE)
-  set(CMAKE_OSX_DEPLOYMENT_TARGET "10.13" CACHE STRING "Minimum OS X deployment version")
-  if(RUN_CLANG_TIDY)
-  set(CMAKE_OSX_ARCHITECTURES "arm64;" CACHE STRING "" FORCE)
-  else()
-  set(CMAKE_OSX_ARCHITECTURES "arm64;x86_64" CACHE STRING "" FORCE)
-  endif()
-endif()
-
-if(RUN_CLANG_TIDY)
-  set(CMAKE_CXX_STANDARD_INCLUDE_DIRECTORIES ${CMAKE_CXX_IMPLICIT_INCLUDE_DIRECTORIES})
-endif()
-
-if(NOT CMAKE_BUILD_TYPE)
-  set(CMAKE_BUILD_TYPE "Release" CACHE STRING 
-    "Default build type: Release" FORCE)
-endif()
-
-set(HARDENED_RUNTIME_ENABLED YES)
-set(HARDENED_RUNTIME_OPTIONS "com.apple.security.device.audio-input")
-
-set(JUCE_ENABLE_MODULE_SOURCE_GROUPS ON CACHE BOOL "" FORCE)
-set_property(GLOBAL PROPERTY USE_FOLDERS YES)
-
-project(plugdata VERSION 0.8.1 LANGUAGES C CXX)
-
-# Sfizz doesn't want to compile on aarch64 linux...
-if(${CMAKE_SYSTEM_NAME} MATCHES "Linux" AND ${CMAKE_SYSTEM_PROCESSOR} MATCHES "aarch64")
-  message(STATUS "Disabled sfizz")
-  set(ENABLE_SFIZZ OFF)
-endif()
-
-add_subdirectory(Libraries/ EXCLUDE_FROM_ALL)
-
-cmake_policy(SET CMP0091 NEW)
-set(CMAKE_MSVC_RUNTIME_LIBRARY "MultiThreaded$<$<CONFIG:Debug>:Debug>")
-
-# Make sure missing return types will fail compilation with Clang
-if (CMAKE_C_COMPILER_ID MATCHES "Clang")
-    set(CMAKE_C_FLAGS "${CMAKE_C_FLAGS} -Werror=return-type")
-endif()
-
-if(ENABLE_ASAN)
-  add_compile_options(-fsanitize=address)
-  add_link_options(-fsanitize=address)
-endif()
-
-if(MSVC)
-<<<<<<< HEAD
-  add_compile_options(/MP)
-  add_compile_options(/wd4244 /wd4311 /wd4003 /wd4047 /wd4477 /wd4068 /wd4133 /wd4311)
-=======
-  add_compile_options(/MP /wd4244 /wd4311 /wd4003 /wd4047 /wd4477 /wd4068 /wd4133 /wd4311)
->>>>>>> 6ce7a631
-  add_link_options(/ignore:4286 /ignore:4217)
-else()
-  add_compile_options(-Wall -Wstrict-aliasing -Wuninitialized -Wno-conversion -Wno-overloaded-virtual -Wno-sign-compare -Wno-comment)
-endif()
-
-message(STATUS "Preparing documentation")
-execute_process(COMMAND python3 parse_documentation.py WORKING_DIRECTORY ${CMAKE_CURRENT_SOURCE_DIR}/Resources/Scripts)
-
-message(STATUS "Packaging resources")
-execute_process(COMMAND python3 package_resources.py WORKING_DIRECTORY ${CMAKE_CURRENT_SOURCE_DIR}/Resources/Scripts)
-
-
-set(PLUGDATA_VERSION                    "0.8.1")
-set(PLUGDATA_COMPANY_NAME               "plugdata")
-set(PLUGDATA_COMPANY_COPYRIGHT          "plugdata by Timothy Schoen")
-set(PLUGDATA_COMPANY_WEBSITE            "github.com/plugdata-team/plugdata")
-
-if(APPLE)
-set(PLUGDATA_ICON_BIG                   "${CMAKE_CURRENT_SOURCE_DIR}/Resources/Icons/plugdata_logo_mac.png")
-else()
-set(PLUGDATA_ICON_BIG                   "${CMAKE_CURRENT_SOURCE_DIR}/Resources/Icons/plugdata_logo.png")
-endif()
-
-set(PLUGDATA_PLUGINS_LOCATION           "${CMAKE_CURRENT_SOURCE_DIR}/Plugins")
-
-
-set(SOURCES_DIRECTORY ${CMAKE_CURRENT_SOURCE_DIR}/Source)
-
-file(GLOB plugdata_resources
-    ${CMAKE_CURRENT_SOURCE_DIR}/Resources/Fonts/IconFont.ttf
-    ${CMAKE_CURRENT_SOURCE_DIR}/Resources/Fonts/InterUnicode_*.ttf
-    ${CMAKE_CURRENT_SOURCE_DIR}/Resources/Fonts/InterTabular.ttf
-    ${CMAKE_CURRENT_SOURCE_DIR}/Resources/Fonts/InterBold.ttf
-    ${CMAKE_CURRENT_SOURCE_DIR}/Resources/Fonts/InterSemiBold.ttf
-    ${CMAKE_CURRENT_SOURCE_DIR}/Resources/Fonts/InterThin.ttf
-    ${CMAKE_CURRENT_SOURCE_DIR}/Resources/Fonts/InterVariable.ttf
-    ${CMAKE_CURRENT_SOURCE_DIR}/Resources/Fonts/RobotoMono-Regular.ttf
-    ${CMAKE_CURRENT_SOURCE_DIR}/Resources/Icons/plugdata_large_logo.png
-    ${CMAKE_CURRENT_SOURCE_DIR}/Resources/Icons/plugdata_logo.png
-    ${CMAKE_CURRENT_SOURCE_DIR}/Resources/Filesystem_*.zip
-    ${CMAKE_CURRENT_SOURCE_DIR}/Resources/Documentation.bin
-    )
-
-file(GLOB StandaloneBinarySources
-    ${CMAKE_CURRENT_SOURCE_DIR}/Resources/Extra/GeneralUser_GS.sf3
-    )
-
-juce_add_binary_data(PlugDataBinaryData SOURCES ${plugdata_resources})
-set_target_properties(PlugDataBinaryData PROPERTIES POSITION_INDEPENDENT_CODE ON)
-
-juce_add_binary_data(StandaloneBinaryData HEADER_NAME "StandaloneBinaryData.h" NAMESPACE StandaloneBinaryData SOURCES ${StandaloneBinarySources} )
-set_target_properties(StandaloneBinaryData PROPERTIES POSITION_INDEPENDENT_CODE ON)
-
-
-file(GLOB plugdata_global_sources
-    ${CMAKE_CACHEFILE_DIR}/plugdata_artefacts/JuceLibraryCode/JuceHeader.h)
-
-file(GLOB plugdata_sources
-    ${SOURCES_DIRECTORY}/*.h
-    ${SOURCES_DIRECTORY}/*.cpp
-    ${SOURCES_DIRECTORY}/Utility/*.h
-    ${SOURCES_DIRECTORY}/Utility/*.cpp
-    ${SOURCES_DIRECTORY}/Tabbar/*.h
-    ${SOURCES_DIRECTORY}/Tabbar/*.cpp
-    ${SOURCES_DIRECTORY}/Components/*.h
-    ${SOURCES_DIRECTORY}/Components/*.cpp
-    ${SOURCES_DIRECTORY}/Objects/*.h
-    ${SOURCES_DIRECTORY}/Objects/*.cpp
-    ${SOURCES_DIRECTORY}/Sidebar/*.h
-    ${SOURCES_DIRECTORY}/Sidebar/*.cpp
-    ${SOURCES_DIRECTORY}/Dialogs/*.h
-    ${SOURCES_DIRECTORY}/Dialogs/*.cpp
-    ${SOURCES_DIRECTORY}/Pd/*.cpp
-    ${SOURCES_DIRECTORY}/Pd/*.h
-    ${SOURCES_DIRECTORY}/Heavy/*.cpp
-    ${SOURCES_DIRECTORY}/Heavy/*.h
-)
-
-if(APPLE)
-  list(APPEND plugdata_sources ${SOURCES_DIRECTORY}/Utility/FileSystemWatcher.mm ${SOURCES_DIRECTORY}/Utility/OSUtils.mm)
-else()
-  list(APPEND plugdata_sources ${SOURCES_DIRECTORY}/Utility/FileSystemWatcher.cxx)
-endif()
-
-# Get branch name
-execute_process(
-        COMMAND git rev-parse --abbrev-ref HEAD
-        WORKING_DIRECTORY ${CMAKE_CURRENT_LIST_DIR}
-        OUTPUT_VARIABLE GIT_BRANCH
-        OUTPUT_STRIP_TRAILING_WHITESPACE
-        )
-
-if(NOT ${GIT_BRANCH} STREQUAL "main")
-# Get current git hash if we're not on the main branch (meaning it's a pre-release version)
-  execute_process(
-          COMMAND git log -1 --format=%h
-          WORKING_DIRECTORY ${CMAKE_CURRENT_LIST_DIR}
-          OUTPUT_VARIABLE GIT_HASH
-          OUTPUT_STRIP_TRAILING_WHITESPACE
-          )
-endif()
-
-set(JUCE_COMPILE_DEFINITIONS
-    JUCE_DONT_DECLARE_PROJECTINFO=1
-    JUCE_ALLOW_STATIC_NULL_VARIABLES=0
-    JUCE_DISPLAY_SPLASH_SCREEN=0
-    JUCE_ENABLE_REPAINT_DEBUGGING=0
-    JUCE_VST3_CAN_REPLACE_VST2=0
-    JUCE_REPORT_APP_USAGE=0
-    JUCE_LOG_ASSERTIONS=1
-    JUCE_STRICT_REFCOUNTEDPOINTER=1
-    JUCE_WEB_BROWSER=0 
-    JUCE_GLOBAL_MODULE_SETTINGS_INCLUDED=1
-    JUCE_USE_COREIMAGE_LOADER=0
-    JUCE_SILENCE_XCODE_15_LINKER_WARNING=1
-    JUCE_COREGRAPHICS_RENDER_WITH_MULTIPLE_PAINT_CALLS=1
-    JUCE_USE_XRENDER=1
-)
-
-set(PLUGDATA_COMPILE_DEFINITIONS
-    
-    PLUGDATA_VERSION="${PLUGDATA_VERSION}"
-    PLUGDATA_GIT_HASH="${GIT_HASH}"
-    PD=1
-    ENABLE_SFIZZ=${ENABLE_SFIZZ}
-)
-
-add_library(juce STATIC)
-target_compile_definitions(juce 
-    PUBLIC 
-        ${JUCE_COMPILE_DEFINITIONS} 
-    INTERFACE
-        $<TARGET_PROPERTY:juce,COMPILE_DEFINITIONS>
-    )
-
-target_link_libraries(juce
-    PRIVATE
-        juce::juce_audio_utils
-        juce::juce_audio_plugin_client
-        juce::juce_dsp
-    PUBLIC
-        juce::juce_recommended_lto_flags
-        #juce::juce_recommended_warning_flags
-        )
-
-set(libs
-  juce
-  PlugDataBinaryData
-)
-
-if(UNIX AND NOT APPLE)
-    list(APPEND libs curl X11)
-endif()
-
-list(APPEND PLUGDATA_COMPILE_DEFINITIONS JUCE_MODAL_LOOPS_PERMITTED=1)
-
-list(APPEND PLUGDATA_INCLUDE_DIRECTORY "${CMAKE_CURRENT_SOURCE_DIR}/Libraries/ELSE/sfont~/")
-list(APPEND PLUGDATA_INCLUDE_DIRECTORY "${CMAKE_CURRENT_SOURCE_DIR}/Libraries/pure-data/src")
-list(APPEND PLUGDATA_INCLUDE_DIRECTORY "${CMAKE_CURRENT_SOURCE_DIR}/Libraries/JUCE/modules")
-list(APPEND PLUGDATA_INCLUDE_DIRECTORY "${CMAKE_CURRENT_SOURCE_DIR}/Libraries/concurrentqueue/")
-list(APPEND PLUGDATA_INCLUDE_DIRECTORY "${CMAKE_CURRENT_SOURCE_DIR}/Source/")
-
-add_library(plugdata_core STATIC ${plugdata_sources} ${plugdata_global_sources})
-target_compile_definitions(plugdata_core PUBLIC ${PLUGDATA_COMPILE_DEFINITIONS})
-target_include_directories(plugdata_core PUBLIC ${CMAKE_CURRENT_SOURCE_DIR}/Tests ${CMAKE_CURRENT_SOURCE_DIR}/Libraries/raw-keyboard-input-module ${CMAKE_CURRENT_SOURCE_DIR}/Libraries/pure-data/src ${CMAKE_CURRENT_SOURCE_DIR}/Libraries/pure-data/src ${CMAKE_CURRENT_SOURCE_DIR}/Source ${CMAKE_CURRENT_SOURCE_DIR}/Libraries)
-target_link_libraries(plugdata_core PUBLIC ${libs})
-target_include_directories(plugdata_core PUBLIC "$<BUILD_INTERFACE:${PLUGDATA_INCLUDE_DIRECTORY}>")
-
-source_group("Source" FILES ${plugdata_global_sources})
-
-foreach(core_SOURCE ${plugdata_sources})
-		# Get the path of the file relative to the current source directory
-		file(RELATIVE_PATH core_SOURCE_relative "${SOURCES_DIRECTORY}" "${core_SOURCE}")
-
-		# Get the relative folder path
-		get_filename_component(core_SOURCE_dir "${core_SOURCE_relative}" PATH)
-
-		# Convert forward slashes to backslashes to get source group identifiers
-		string(REPLACE "/" "\\" core_SOURCE_group "${core_SOURCE_dir}")
-
-		source_group("Source\\${core_SOURCE_group}" FILES "${core_SOURCE}")
-endforeach()
-
-file(GLOB plugdata_standalone_sources
-    ${SOURCES_DIRECTORY}/Standalone/PlugDataApp.cpp
-    ${SOURCES_DIRECTORY}/Standalone/PlugDataWindow.h
-    ${SOURCES_DIRECTORY}/Standalone/InternalSynth.h)
-source_group("Source\\Standalone" FILES ${plugdata_standalone_sources})
-
-juce_add_gui_app(plugdata_standalone
-    PRODUCT_NAME                "plugdata"
-    VERSION                     ${PLUGDATA_VERSION}
-    ICON_BIG                    ${PLUGDATA_ICON_BIG}
-    MICROPHONE_PERMISSION_ENABLED TRUE
-    CAMERA_PERMISSION_ENABLED   TRUE
-    HARDENED_RUNTIME_ENABLED    ${HARDENED_RUNTIME_ENABLED}
-    HARDENED_RUNTIME_OPTIONS    ${HARDENED_RUNTIME_OPTIONS}
-    DOCUMENT_BROWSER_ENABLED     TRUE
-    DOCUMENT_EXTENSIONS          .pd
-    BUNDLE_ID                    com.plugdata.plugdata
-    )
-
-juce_add_plugin(plugdata
-    VERSION                     ${PLUGDATA_VERSION}
-    COMPANY_NAME                ${PLUGDATA_COMPANY_NAME}
-    COMPANY_COPYRIGHT           ${PLUGDATA_COMPANY_COPYRIGHT}
-    COMPANY_WEBSITE             ${PLUGDATA_COMPANY_WEBSITE}
-    PLUGIN_DESCRIPTION          "A plugin that loads Pure Data patches"
-    ICON_BIG                    ${PLUGDATA_ICON_BIG}
-    MICROPHONE_PERMISSION_ENABLED TRUE
-    HARDENED_RUNTIME_ENABLED    ${HARDENED_RUNTIME_ENABLED}
-    HARDENED_RUNTIME_OPTIONS    ${HARDENED_RUNTIME_OPTIONS}
-    IS_SYNTH                    TRUE
-    NEEDS_MIDI_INPUT            TRUE
-    NEEDS_MIDI_OUTPUT           TRUE
-    IS_MIDI_EFFECT              FALSE
-    EDITOR_WANTS_KEYBOARD_FOCUS TRUE
-    COPY_PLUGIN_AFTER_BUILD     FALSE
-    PLUGIN_MANUFACTURER_CODE    PlDt
-    PLUGIN_CODE                 PdIn
-    FORMATS                     AU VST3 LV2 CLAP
-    LV2URI                      https://github.com/timothyschoen/plugdata
-    PRODUCT_NAME                "plugdata"
-    AU_MAIN_TYPE                kAudioUnitType_MusicDevice
-    VST3_CATEGORIES             Instrument
-    VST2_CATEGORY               kPlugCategSynth)
-
-juce_add_plugin(plugdata_fx
-    VERSION                     ${PLUGDATA_VERSION}
-    COMPANY_NAME                ${PLUGDATA_COMPANY_NAME}
-    COMPANY_COPYRIGHT           ${PLUGDATA_COMPANY_COPYRIGHT}
-    COMPANY_WEBSITE             ${PLUGDATA_COMPANY_WEBSITE}
-    ICON_BIG                    ${PLUGDATA_ICON_BIG}
-    HARDENED_RUNTIME_ENABLED    ${HARDENED_RUNTIME_ENABLED}
-    HARDENED_RUNTIME_OPTIONS    ${HARDENED_RUNTIME_OPTIONS}
-    PLUGIN_DESCRIPTION          "A plugin that loads Pure Data patches"
-    IS_SYNTH                    FALSE
-    NEEDS_MIDI_INPUT            TRUE
-    NEEDS_MIDI_OUTPUT           TRUE
-    IS_MIDI_EFFECT              FALSE
-    EDITOR_WANTS_KEYBOARD_FOCUS TRUE
-    COPY_PLUGIN_AFTER_BUILD     FALSE
-    PLUGIN_MANUFACTURER_CODE    PlDt
-    PLUGIN_CODE                 PdFx
-    FORMATS                     AU VST3 LV2 CLAP
-    LV2URI                      https://github.com/timothyschoen/plugdata-fx
-    PRODUCT_NAME                "plugdata-fx"
-    AU_MAIN_TYPE                kAudioUnitType_MusicEffect
-    VST3_CATEGORIES             Fx
-    VST2_CATEGORY               kPlugCategEffect)
-
-
-
-if(APPLE)
-juce_add_plugin(plugdata_midi
-    VERSION                     ${PLUGDATA_VERSION}
-    COMPANY_NAME                ${PLUGDATA_COMPANY_NAME}
-    COMPANY_COPYRIGHT           ${PLUGDATA_COMPANY_COPYRIGHT}
-    COMPANY_WEBSITE             ${PLUGDATA_COMPANY_WEBSITE}
-    ICON_BIG                    ${PLUGDATA_ICON_BIG}
-    HARDENED_RUNTIME_ENABLED    ${HARDENED_RUNTIME_ENABLED}
-    HARDENED_RUNTIME_OPTIONS    ${HARDENED_RUNTIME_OPTIONS}
-    PLUGIN_DESCRIPTION          "A plugin that loads Pure Data patches"
-    IS_SYNTH                    FALSE
-    NEEDS_MIDI_INPUT            TRUE
-    NEEDS_MIDI_OUTPUT           TRUE
-    IS_MIDI_EFFECT              TRUE
-    EDITOR_WANTS_KEYBOARD_FOCUS TRUE
-    COPY_PLUGIN_AFTER_BUILD     FALSE
-    PLUGIN_MANUFACTURER_CODE    PlDt
-    PLUGIN_CODE                 PdMd
-    FORMATS                     AU
-    PRODUCT_NAME                "plugdata-midi"
-    AU_MAIN_TYPE                kAudioUnitType_MIDIProcessor)
-endif()
-
-if(${CMAKE_VERSION} VERSION_GREATER_EQUAL "3.21")
-  # Silence excessive messaging from juce-clap-extensions
-  # Enable verbose flag to see these messages
-  if(VERBOSE)
-  else()
-  set(MESSAGE_QUIET ON)
-  endif()
-  clap_juce_extensions_plugin(TARGET plugdata
-      CLAP_ID "com.timothyschoen.plugdata"
-      CLAP_FEATURES "instrument")
-
-  clap_juce_extensions_plugin(TARGET plugdata_fx
-      CLAP_ID "com.timothyschoen.plugdata-fx"
-      CLAP_FEATURES "effect")
-
-  if(VERBOSE)
-  else()
-  unset(MESSAGE_QUIET)
-  endif()
-else()
-  message(NOTICE "\n\nWarning: Building CLAP plugins requires at least cmake 3.21, you have ${CMAKE_MAJOR_VERSION}.${CMAKE_MINOR_VERSION}")
-  message(NOTICE "CLAP plugin build will be disabed\n\n")
-endif()
-
-target_sources(plugdata_standalone PUBLIC ${plugdata_standalone_sources} ${SOURCES_DIRECTORY}/Utility/Config.cpp ${SOURCES_DIRECTORY}/Standalone/InternalSynth.cpp)
-target_sources(plugdata PUBLIC ${SOURCES_DIRECTORY}/Utility/Config.cpp ${SOURCES_DIRECTORY}/Standalone/InternalSynth.cpp)
-target_sources(plugdata_fx PUBLIC ${SOURCES_DIRECTORY}/Utility/Config.cpp ${SOURCES_DIRECTORY}/Standalone/InternalSynth.cpp)
-if(APPLE)
-target_sources(plugdata_midi PUBLIC ${SOURCES_DIRECTORY}/Utility/Config.cpp ${SOURCES_DIRECTORY}/Standalone/InternalSynth.cpp)
-endif()
-
-target_compile_definitions(plugdata_standalone PUBLIC ${PLUGDATA_COMPILE_DEFINITIONS} JUCE_USE_CUSTOM_PLUGIN_STANDALONE_APP=1 PLUGDATA_STANDALONE=1)
-target_compile_definitions(plugdata PUBLIC ${PLUGDATA_COMPILE_DEFINITIONS})
-target_compile_definitions(plugdata_fx PUBLIC ${PLUGDATA_COMPILE_DEFINITIONS} PLUGDATA_FX=1)
-
-if(APPLE)
-target_compile_definitions(plugdata_midi PUBLIC ${PLUGDATA_COMPILE_DEFINITIONS} PLUGDATA_MIDI=1)
-endif()
-
-target_include_directories(plugdata_standalone PUBLIC "$<BUILD_INTERFACE:${PLUGDATA_INCLUDE_DIRECTORY}>")
-target_include_directories(plugdata PUBLIC "$<BUILD_INTERFACE:${PLUGDATA_INCLUDE_DIRECTORY}>")
-target_include_directories(plugdata_fx PUBLIC "$<BUILD_INTERFACE:${PLUGDATA_INCLUDE_DIRECTORY}>")
-
-if(APPLE)
-target_include_directories(plugdata_midi PUBLIC "$<BUILD_INTERFACE:${PLUGDATA_INCLUDE_DIRECTORY}>")
-endif()
-
-# Add pd file icons for mac
-if(APPLE)
-set_target_properties(plugdata_standalone PROPERTIES
-  RESOURCE "${CMAKE_CURRENT_SOURCE_DIR}/Resources/Icons/pd-file.icns")
-endif()
-
-
-if(UNIX AND NOT APPLE)
-    target_link_libraries(plugdata_standalone PRIVATE plugdata_core pd StandaloneBinaryData "-Wl,-export-dynamic")
-elseif(APPLE)
-  if (CMAKE_CXX_COMPILER_VERSION VERSION_GREATER 15.0)
-    set(MACOS_COMPAT_LINKER_FLAGS "-Wl,-ld_classic")
-  endif()
-  target_link_libraries(plugdata_standalone PRIVATE plugdata_core pd StandaloneBinaryData "-framework Carbon" ${MACOS_COMPAT_LINKER_FLAGS})
-  target_link_libraries(plugdata_midi PRIVATE plugdata_core pd-multi  "-framework Carbon" ${MACOS_COMPAT_LINKER_FLAGS})
-  target_link_libraries(plugdata PRIVATE "-framework Carbon" ${MACOS_COMPAT_LINKER_FLAGS})
-  target_link_libraries(plugdata_fx PRIVATE "-framework Carbon" ${MACOS_COMPAT_LINKER_FLAGS})
-else()
- target_link_libraries(plugdata_standalone PRIVATE plugdata_core pd StandaloneBinaryData)
-endif()
-
-target_link_libraries(plugdata PRIVATE plugdata_core pd-multi)
-target_link_libraries(plugdata_fx PRIVATE plugdata_core pd-multi)
-
-set_target_properties(plugdata_standalone PROPERTIES RUNTIME_OUTPUT_DIRECTORY ${PLUGDATA_PLUGINS_LOCATION}/Standalone)
-set_target_properties(plugdata_standalone PROPERTIES LIBRARY_OUTPUT_DIRECTORY ${PLUGDATA_PLUGINS_LOCATION}/Standalone)
-set_target_properties(plugdata_standalone PROPERTIES BUNDLE_OUTPUT_DIRECTORY ${PLUGDATA_PLUGINS_LOCATION}/Standalone)
-set_target_properties(plugdata_standalone PROPERTIES BUNDLE_OUTPUT_DIRECTORY_DEBUG ${PLUGDATA_PLUGINS_LOCATION}/Standalone)
-set_target_properties(plugdata_standalone PROPERTIES RUNTIME_OUTPUT_DIRECTORY_DEBUG ${PLUGDATA_PLUGINS_LOCATION}/Standalone)
-set_target_properties(plugdata_standalone PROPERTIES LIBRARY_OUTPUT_DIRECTORY_DEBUG ${PLUGDATA_PLUGINS_LOCATION}/Standalone)
-set_target_properties(plugdata_standalone PROPERTIES BUNDLE_OUTPUT_DIRECTORY_RELEASE ${PLUGDATA_PLUGINS_LOCATION}/Standalone)
-set_target_properties(plugdata_standalone PROPERTIES RUNTIME_OUTPUT_DIRECTORY_RELEASE ${PLUGDATA_PLUGINS_LOCATION}/Standalone)
-set_target_properties(plugdata_standalone PROPERTIES LIBRARY_OUTPUT_DIRECTORY_RELEASE ${PLUGDATA_PLUGINS_LOCATION}/Standalone)
-
-set_target_properties(plugdata PROPERTIES RUNTIME_OUTPUT_DIRECTORY ${PLUGDATA_PLUGINS_LOCATION})
-set_target_properties(plugdata PROPERTIES LIBRARY_OUTPUT_DIRECTORY ${PLUGDATA_PLUGINS_LOCATION})
-
-set_target_properties(plugdata_fx PROPERTIES RUNTIME_OUTPUT_DIRECTORY ${PLUGDATA_PLUGINS_LOCATION})
-set_target_properties(plugdata_fx PROPERTIES LIBRARY_OUTPUT_DIRECTORY ${PLUGDATA_PLUGINS_LOCATION})
-
-if(APPLE)
-set_target_properties(plugdata_midi PROPERTIES LIBRARY_OUTPUT_DIRECTORY ${PLUGDATA_PLUGINS_LOCATION})
-set_target_properties(plugdata_midi PROPERTIES LIBRARY_OUTPUT_DIRECTORY ${PLUGDATA_PLUGINS_LOCATION})
-endif()
-
-if(RUN_CLANG_TIDY)
-  find_program( CLANG_TIDY_EXE NAMES "clang-tidy" DOC "Path to clang-tidy executable" )
-  if(NOT CLANG_TIDY_EXE)
-    message(STATUS "clang-tidy not found.")
-  else()
-    message(STATUS "clang-tidy found: ${CLANG_TIDY_EXE}")
-    set(DO_CLANG_TIDY "${CLANG_TIDY_EXE}" "-checks=clang-diagnostic-*,clang-diagnostic-unused-value,clang-analyzer-*,bugprone-*,performance-*,readability-*,-readability-magic-numbers,-readability-braces-around-statements,-readability-inconsistent-declaration-parameter-name,-readability-named-parameter  --header-filter='.*'")
-  endif()
-  set_target_properties(plugdata_standalone PROPERTIES CXX_CLANG_TIDY "${DO_CLANG_TIDY}")
-endif()
-
-# Set up testing framework
-if(ENABLE_TESTING)
-
-enable_testing()
-if(APPLE)
-file(GLOB_RECURSE TestFiles CONFIGURE_DEPENDS "${CMAKE_CURRENT_SOURCE_DIR}/Tests/*.cpp" "${CMAKE_CURRENT_SOURCE_DIR}/Tests/*.mm")
-else()
-file(GLOB_RECURSE TestFiles CONFIGURE_DEPENDS "${CMAKE_CURRENT_SOURCE_DIR}/Tests/*.cpp")
-endif()
-source_group(TREE ${CMAKE_CURRENT_SOURCE_DIR}/Tests PREFIX "" FILES ${TestFiles})
-
-# Include Catch2
-add_subdirectory(${CMAKE_CURRENT_SOURCE_DIR}/Libraries/Catch2)
-set(Catch2_SOURCE_DIR ${CMAKE_CURRENT_SOURCE_DIR}/Libraries/Catch2)
-
-add_executable(Tests ${TestFiles})
-set_target_properties(Tests PROPERTIES CXX_STANDARD 20)
-
-target_link_libraries(Tests PRIVATE Catch2::Catch2WithMain plugdata ${libs})
-
-source_group(TREE ${CMAKE_CURRENT_SOURCE_DIR}/Tests PREFIX "" FILES ${TestFiles})
-include(${Catch2_SOURCE_DIR}/extras/Catch.cmake)
-catch_discover_tests(Tests)
-
-target_compile_definitions(Tests PUBLIC TESTING=1)
-
-target_include_directories(Tests PUBLIC PLUGDATA_INCLUDE_DIRECTORY)
-target_include_directories(Tests PUBLIC ${CMAKE_CURRENT_SOURCE_DIR}/Tests/)
-target_include_directories(Tests PUBLIC "$<BUILD_INTERFACE:${PLUGDATA_INCLUDE_DIRECTORY}>")
-
-set_target_properties(Tests PROPERTIES PREFIX "")
-set_target_properties(Tests PROPERTIES CMAKE_CXX_VISIBILITY_PRESET hidden)
-set_target_properties(Tests PROPERTIES LIBRARY_OUTPUT_DIRECTORY ${PLUGDATA_PLUGINS_LOCATION})
-set_target_properties(Tests PROPERTIES RUNTIME_OUTPUT_DIRECTORY ${PLUGDATA_PLUGINS_LOCATION})
-set_property(TARGET Tests PROPERTY CXX_VISIBILITY_PRESET hidden)
-set_property(TARGET Tests PROPERTY VISIBILITY_INLINES_HIDDEN ON)
-
-endif()
-
-if(MSVC)
-set_target_properties(pthreadVC3 pthreadVSE3 pthreadVCE3 PROPERTIES EXCLUDE_FROM_ALL 1 EXCLUDE_FROM_DEFAULT_BUILD 1)
-endif()
-
-set(CMAKE_INSTALL_DEFAULT_DIRECTORY_PERMISSIONS
-  WORLD_READ
-  WORLD_WRITE
-  WORLD_EXECUTE
-)
-
-if(APPLE)
-  install(DIRECTORY ${PLUGDATA_PLUGINS_LOCATION}/VST3/plugdata.vst3 DESTINATION "/Library/Audio/Plug-ins/VST3")
-  install(DIRECTORY ${PLUGDATA_PLUGINS_LOCATION}/VST3/plugdata-fx.vst3 DESTINATION "/Library/Audio/Plug-ins/VST3")
-  install(DIRECTORY ${PLUGDATA_PLUGINS_LOCATION}/LV2/plugdata.lv2 DESTINATION "/Library/Audio/Plug-ins/LV2")
-  install(DIRECTORY ${PLUGDATA_PLUGINS_LOCATION}/LV2/plugdata-fx.lv2 DESTINATION "/Library/Audio/Plug-ins/LV2")
-  install(DIRECTORY ${PLUGDATA_PLUGINS_LOCATION}/AU/plugdata.component DESTINATION "/Library/Audio/Plug-ins/Components")
-  install(DIRECTORY ${PLUGDATA_PLUGINS_LOCATION}/AU/plugdata-fx.component DESTINATION "/Library/Audio/Plug-ins/Components")
-  install(DIRECTORY ${PLUGDATA_PLUGINS_LOCATION}/AU/plugdata-midi.component DESTINATION "/Library/Audio/Plug-ins/Components")
-  install(DIRECTORY ${PLUGDATA_PLUGINS_LOCATION}/Standalone/plugdata.app DESTINATION "/Applications")
-elseif(WIN32)
-  install(DIRECTORY ${PLUGDATA_PLUGINS_LOCATION}/VST3/plugdata.vst3 DESTINATION "$ENV{PROGRAMFILES}/Common Files/VST3")
-  install(DIRECTORY ${PLUGDATA_PLUGINS_LOCATION}/VST3/plugdata-fx.vst3 DESTINATION "$ENV{PROGRAMFILES}/Common Files/VST3")
-  install(DIRECTORY ${PLUGDATA_PLUGINS_LOCATION}/LV2/plugdata.lv2 DESTINATION "$ENV{PROGRAMFILES}/Common Files/LV2")
-  install(DIRECTORY ${PLUGDATA_PLUGINS_LOCATION}/LV2/plugdata-fx.lv2 DESTINATION "$ENV{PROGRAMFILES}/Common Files/LV2")
-  install(PROGRAMS ${PLUGDATA_PLUGINS_LOCATION}/Standalone/plugdata.exe DESTINATION "$ENV{PROGRAMFILES}/plugdata/")
-  install(PROGRAMS ${PLUGDATA_PLUGINS_LOCATION}/LV2/pd.dll DESTINATION "$ENV{PROGRAMFILES}/plugdata/")
-elseif(UNIX AND NOT APPLE) # Linux or BSD
-  install(DIRECTORY ${PLUGDATA_PLUGINS_LOCATION}/VST3/plugdata.vst3 DESTINATION "$ENV{HOME}/.vst3")
-  install(DIRECTORY ${PLUGDATA_PLUGINS_LOCATION}/VST3/plugdata-fx.vst3 DESTINATION "$ENV{HOME}/.vst3")
-  install(DIRECTORY ${PLUGDATA_PLUGINS_LOCATION}/LV2/plugdata.lv2 DESTINATION "$ENV{HOME}/.lv2")
-  install(DIRECTORY ${PLUGDATA_PLUGINS_LOCATION}/LV2/plugdata-fx.lv2 DESTINATION "$ENV{HOME}/.lv2")
-  #TODO: install standalone and Kott's .desktop file
-endif()
-
-#add_custom_target(plugdata_standalone ALL)
+cmake_minimum_required(VERSION 3.15)
+
+set(CMAKE_POSITION_INDEPENDENT_CODE ON)
+set(CMAKE_WINDOWS_EXPORT_ALL_SYMBOLS ON)
+set(CMAKE_EXPORT_COMPILE_COMMANDS ON)
+
+option(RUN_CLANG_TIDY "" OFF)
+option(ENABLE_TESTING "" OFF)
+option(ENABLE_SFIZZ "" ON)
+option(ENABLE_ASAN "" OFF)
+option(VERBOSE "" OFF)
+
+set (CMAKE_CXX_STANDARD 20)
+
+# Visiblity needs to be hidden for all plugin targets, otherwise loading both plugdata and plugdata-fx will cause problems. We later undo this for the standalone build, so that externals can load
+set(CMAKE_CXX_VISIBILITY_PRESET hidden)
+set(CMAKE_C_VISIBILITY_PRESET hidden)
+
+function(message)
+    if (NOT MESSAGE_QUIET)
+        _message(${ARGN})
+    endif()
+endfunction()
+
+if(APPLE)
+  set(CMAKE_XCODE_BUILD_SYSTEM "12" CACHE STRING "" FORCE)
+  set(CMAKE_OSX_DEPLOYMENT_TARGET "10.13" CACHE STRING "Minimum OS X deployment version")
+  if(RUN_CLANG_TIDY)
+  set(CMAKE_OSX_ARCHITECTURES "arm64;" CACHE STRING "" FORCE)
+  else()
+  set(CMAKE_OSX_ARCHITECTURES "arm64;x86_64" CACHE STRING "" FORCE)
+  endif()
+endif()
+
+if(RUN_CLANG_TIDY)
+  set(CMAKE_CXX_STANDARD_INCLUDE_DIRECTORIES ${CMAKE_CXX_IMPLICIT_INCLUDE_DIRECTORIES})
+endif()
+
+if(NOT CMAKE_BUILD_TYPE)
+  set(CMAKE_BUILD_TYPE "Release" CACHE STRING 
+    "Default build type: Release" FORCE)
+endif()
+
+set(HARDENED_RUNTIME_ENABLED YES)
+set(HARDENED_RUNTIME_OPTIONS "com.apple.security.device.audio-input")
+
+set(JUCE_ENABLE_MODULE_SOURCE_GROUPS ON CACHE BOOL "" FORCE)
+set_property(GLOBAL PROPERTY USE_FOLDERS YES)
+
+project(plugdata VERSION 0.8.1 LANGUAGES C CXX)
+
+# Sfizz doesn't want to compile on aarch64 linux...
+if(${CMAKE_SYSTEM_NAME} MATCHES "Linux" AND ${CMAKE_SYSTEM_PROCESSOR} MATCHES "aarch64")
+  message(STATUS "Disabled sfizz")
+  set(ENABLE_SFIZZ OFF)
+endif()
+
+add_subdirectory(Libraries/ EXCLUDE_FROM_ALL)
+
+cmake_policy(SET CMP0091 NEW)
+set(CMAKE_MSVC_RUNTIME_LIBRARY "MultiThreaded$<$<CONFIG:Debug>:Debug>")
+
+# Make sure missing return types will fail compilation with Clang
+if (CMAKE_C_COMPILER_ID MATCHES "Clang")
+    set(CMAKE_C_FLAGS "${CMAKE_C_FLAGS} -Werror=return-type")
+endif()
+
+if(ENABLE_ASAN)
+  add_compile_options(-fsanitize=address)
+  add_link_options(-fsanitize=address)
+endif()
+
+if(MSVC)
+  add_compile_options(/MP /wd4244 /wd4311 /wd4003 /wd4047 /wd4477 /wd4068 /wd4133 /wd4311)
+  add_link_options(/ignore:4286 /ignore:4217)
+else()
+  add_compile_options(-Wall -Wstrict-aliasing -Wuninitialized -Wno-conversion -Wno-overloaded-virtual -Wno-sign-compare -Wno-comment)
+endif()
+
+message(STATUS "Preparing documentation")
+execute_process(COMMAND python3 parse_documentation.py WORKING_DIRECTORY ${CMAKE_CURRENT_SOURCE_DIR}/Resources/Scripts)
+
+message(STATUS "Packaging resources")
+execute_process(COMMAND python3 package_resources.py WORKING_DIRECTORY ${CMAKE_CURRENT_SOURCE_DIR}/Resources/Scripts)
+
+
+set(PLUGDATA_VERSION                    "0.8.1")
+set(PLUGDATA_COMPANY_NAME               "plugdata")
+set(PLUGDATA_COMPANY_COPYRIGHT          "plugdata by Timothy Schoen")
+set(PLUGDATA_COMPANY_WEBSITE            "github.com/plugdata-team/plugdata")
+
+if(APPLE)
+set(PLUGDATA_ICON_BIG                   "${CMAKE_CURRENT_SOURCE_DIR}/Resources/Icons/plugdata_logo_mac.png")
+else()
+set(PLUGDATA_ICON_BIG                   "${CMAKE_CURRENT_SOURCE_DIR}/Resources/Icons/plugdata_logo.png")
+endif()
+
+set(PLUGDATA_PLUGINS_LOCATION           "${CMAKE_CURRENT_SOURCE_DIR}/Plugins")
+
+
+set(SOURCES_DIRECTORY ${CMAKE_CURRENT_SOURCE_DIR}/Source)
+
+file(GLOB plugdata_resources
+    ${CMAKE_CURRENT_SOURCE_DIR}/Resources/Fonts/IconFont.ttf
+    ${CMAKE_CURRENT_SOURCE_DIR}/Resources/Fonts/InterUnicode_*.ttf
+    ${CMAKE_CURRENT_SOURCE_DIR}/Resources/Fonts/InterTabular.ttf
+    ${CMAKE_CURRENT_SOURCE_DIR}/Resources/Fonts/InterBold.ttf
+    ${CMAKE_CURRENT_SOURCE_DIR}/Resources/Fonts/InterSemiBold.ttf
+    ${CMAKE_CURRENT_SOURCE_DIR}/Resources/Fonts/InterThin.ttf
+    ${CMAKE_CURRENT_SOURCE_DIR}/Resources/Fonts/InterVariable.ttf
+    ${CMAKE_CURRENT_SOURCE_DIR}/Resources/Fonts/RobotoMono-Regular.ttf
+    ${CMAKE_CURRENT_SOURCE_DIR}/Resources/Icons/plugdata_large_logo.png
+    ${CMAKE_CURRENT_SOURCE_DIR}/Resources/Icons/plugdata_logo.png
+    ${CMAKE_CURRENT_SOURCE_DIR}/Resources/Filesystem_*.zip
+    ${CMAKE_CURRENT_SOURCE_DIR}/Resources/Documentation.bin
+    )
+
+file(GLOB StandaloneBinarySources
+    ${CMAKE_CURRENT_SOURCE_DIR}/Resources/Extra/GeneralUser_GS.sf3
+    )
+
+juce_add_binary_data(PlugDataBinaryData SOURCES ${plugdata_resources})
+set_target_properties(PlugDataBinaryData PROPERTIES POSITION_INDEPENDENT_CODE ON)
+
+juce_add_binary_data(StandaloneBinaryData HEADER_NAME "StandaloneBinaryData.h" NAMESPACE StandaloneBinaryData SOURCES ${StandaloneBinarySources} )
+set_target_properties(StandaloneBinaryData PROPERTIES POSITION_INDEPENDENT_CODE ON)
+
+
+file(GLOB plugdata_global_sources
+    ${CMAKE_CACHEFILE_DIR}/plugdata_artefacts/JuceLibraryCode/JuceHeader.h)
+
+file(GLOB plugdata_sources
+    ${SOURCES_DIRECTORY}/*.h
+    ${SOURCES_DIRECTORY}/*.cpp
+    ${SOURCES_DIRECTORY}/Utility/*.h
+    ${SOURCES_DIRECTORY}/Utility/*.cpp
+    ${SOURCES_DIRECTORY}/Tabbar/*.h
+    ${SOURCES_DIRECTORY}/Tabbar/*.cpp
+    ${SOURCES_DIRECTORY}/Components/*.h
+    ${SOURCES_DIRECTORY}/Components/*.cpp
+    ${SOURCES_DIRECTORY}/Objects/*.h
+    ${SOURCES_DIRECTORY}/Objects/*.cpp
+    ${SOURCES_DIRECTORY}/Sidebar/*.h
+    ${SOURCES_DIRECTORY}/Sidebar/*.cpp
+    ${SOURCES_DIRECTORY}/Dialogs/*.h
+    ${SOURCES_DIRECTORY}/Dialogs/*.cpp
+    ${SOURCES_DIRECTORY}/Pd/*.cpp
+    ${SOURCES_DIRECTORY}/Pd/*.h
+    ${SOURCES_DIRECTORY}/Heavy/*.cpp
+    ${SOURCES_DIRECTORY}/Heavy/*.h
+)
+
+if(APPLE)
+  list(APPEND plugdata_sources ${SOURCES_DIRECTORY}/Utility/FileSystemWatcher.mm ${SOURCES_DIRECTORY}/Utility/OSUtils.mm)
+else()
+  list(APPEND plugdata_sources ${SOURCES_DIRECTORY}/Utility/FileSystemWatcher.cxx)
+endif()
+
+# Get branch name
+execute_process(
+        COMMAND git rev-parse --abbrev-ref HEAD
+        WORKING_DIRECTORY ${CMAKE_CURRENT_LIST_DIR}
+        OUTPUT_VARIABLE GIT_BRANCH
+        OUTPUT_STRIP_TRAILING_WHITESPACE
+        )
+
+if(NOT ${GIT_BRANCH} STREQUAL "main")
+# Get current git hash if we're not on the main branch (meaning it's a pre-release version)
+  execute_process(
+          COMMAND git log -1 --format=%h
+          WORKING_DIRECTORY ${CMAKE_CURRENT_LIST_DIR}
+          OUTPUT_VARIABLE GIT_HASH
+          OUTPUT_STRIP_TRAILING_WHITESPACE
+          )
+endif()
+
+set(JUCE_COMPILE_DEFINITIONS
+    JUCE_DONT_DECLARE_PROJECTINFO=1
+    JUCE_ALLOW_STATIC_NULL_VARIABLES=0
+    JUCE_DISPLAY_SPLASH_SCREEN=0
+    JUCE_ENABLE_REPAINT_DEBUGGING=0
+    JUCE_VST3_CAN_REPLACE_VST2=0
+    JUCE_REPORT_APP_USAGE=0
+    JUCE_LOG_ASSERTIONS=1
+    JUCE_STRICT_REFCOUNTEDPOINTER=1
+    JUCE_WEB_BROWSER=0 
+    JUCE_GLOBAL_MODULE_SETTINGS_INCLUDED=1
+    JUCE_USE_COREIMAGE_LOADER=0
+    JUCE_SILENCE_XCODE_15_LINKER_WARNING=1
+    JUCE_COREGRAPHICS_RENDER_WITH_MULTIPLE_PAINT_CALLS=1
+    JUCE_USE_XRENDER=1
+)
+
+set(PLUGDATA_COMPILE_DEFINITIONS
+    
+    PLUGDATA_VERSION="${PLUGDATA_VERSION}"
+    PLUGDATA_GIT_HASH="${GIT_HASH}"
+    PD=1
+    ENABLE_SFIZZ=${ENABLE_SFIZZ}
+)
+
+add_library(juce STATIC)
+target_compile_definitions(juce 
+    PUBLIC 
+        ${JUCE_COMPILE_DEFINITIONS} 
+    INTERFACE
+        $<TARGET_PROPERTY:juce,COMPILE_DEFINITIONS>
+    )
+
+target_link_libraries(juce
+    PRIVATE
+        juce::juce_audio_utils
+        juce::juce_audio_plugin_client
+        juce::juce_dsp
+    PUBLIC
+        juce::juce_recommended_lto_flags
+        #juce::juce_recommended_warning_flags
+        )
+
+set(libs
+  juce
+  PlugDataBinaryData
+)
+
+if(UNIX AND NOT APPLE)
+    list(APPEND libs curl X11)
+endif()
+
+list(APPEND PLUGDATA_COMPILE_DEFINITIONS JUCE_MODAL_LOOPS_PERMITTED=1)
+
+list(APPEND PLUGDATA_INCLUDE_DIRECTORY "${CMAKE_CURRENT_SOURCE_DIR}/Libraries/ELSE/sfont~/")
+list(APPEND PLUGDATA_INCLUDE_DIRECTORY "${CMAKE_CURRENT_SOURCE_DIR}/Libraries/pure-data/src")
+list(APPEND PLUGDATA_INCLUDE_DIRECTORY "${CMAKE_CURRENT_SOURCE_DIR}/Libraries/JUCE/modules")
+list(APPEND PLUGDATA_INCLUDE_DIRECTORY "${CMAKE_CURRENT_SOURCE_DIR}/Libraries/concurrentqueue/")
+list(APPEND PLUGDATA_INCLUDE_DIRECTORY "${CMAKE_CURRENT_SOURCE_DIR}/Source/")
+
+add_library(plugdata_core STATIC ${plugdata_sources} ${plugdata_global_sources})
+target_compile_definitions(plugdata_core PUBLIC ${PLUGDATA_COMPILE_DEFINITIONS})
+target_include_directories(plugdata_core PUBLIC ${CMAKE_CURRENT_SOURCE_DIR}/Tests ${CMAKE_CURRENT_SOURCE_DIR}/Libraries/raw-keyboard-input-module ${CMAKE_CURRENT_SOURCE_DIR}/Libraries/pure-data/src ${CMAKE_CURRENT_SOURCE_DIR}/Libraries/pure-data/src ${CMAKE_CURRENT_SOURCE_DIR}/Source ${CMAKE_CURRENT_SOURCE_DIR}/Libraries)
+target_link_libraries(plugdata_core PUBLIC ${libs})
+target_include_directories(plugdata_core PUBLIC "$<BUILD_INTERFACE:${PLUGDATA_INCLUDE_DIRECTORY}>")
+
+source_group("Source" FILES ${plugdata_global_sources})
+
+foreach(core_SOURCE ${plugdata_sources})
+		# Get the path of the file relative to the current source directory
+		file(RELATIVE_PATH core_SOURCE_relative "${SOURCES_DIRECTORY}" "${core_SOURCE}")
+
+		# Get the relative folder path
+		get_filename_component(core_SOURCE_dir "${core_SOURCE_relative}" PATH)
+
+		# Convert forward slashes to backslashes to get source group identifiers
+		string(REPLACE "/" "\\" core_SOURCE_group "${core_SOURCE_dir}")
+
+		source_group("Source\\${core_SOURCE_group}" FILES "${core_SOURCE}")
+endforeach()
+
+file(GLOB plugdata_standalone_sources
+    ${SOURCES_DIRECTORY}/Standalone/PlugDataApp.cpp
+    ${SOURCES_DIRECTORY}/Standalone/PlugDataWindow.h
+    ${SOURCES_DIRECTORY}/Standalone/InternalSynth.h)
+source_group("Source\\Standalone" FILES ${plugdata_standalone_sources})
+
+juce_add_gui_app(plugdata_standalone
+    PRODUCT_NAME                "plugdata"
+    VERSION                     ${PLUGDATA_VERSION}
+    ICON_BIG                    ${PLUGDATA_ICON_BIG}
+    MICROPHONE_PERMISSION_ENABLED TRUE
+    CAMERA_PERMISSION_ENABLED   TRUE
+    HARDENED_RUNTIME_ENABLED    ${HARDENED_RUNTIME_ENABLED}
+    HARDENED_RUNTIME_OPTIONS    ${HARDENED_RUNTIME_OPTIONS}
+    DOCUMENT_BROWSER_ENABLED     TRUE
+    DOCUMENT_EXTENSIONS          .pd
+    BUNDLE_ID                    com.plugdata.plugdata
+    )
+
+juce_add_plugin(plugdata
+    VERSION                     ${PLUGDATA_VERSION}
+    COMPANY_NAME                ${PLUGDATA_COMPANY_NAME}
+    COMPANY_COPYRIGHT           ${PLUGDATA_COMPANY_COPYRIGHT}
+    COMPANY_WEBSITE             ${PLUGDATA_COMPANY_WEBSITE}
+    PLUGIN_DESCRIPTION          "A plugin that loads Pure Data patches"
+    ICON_BIG                    ${PLUGDATA_ICON_BIG}
+    MICROPHONE_PERMISSION_ENABLED TRUE
+    HARDENED_RUNTIME_ENABLED    ${HARDENED_RUNTIME_ENABLED}
+    HARDENED_RUNTIME_OPTIONS    ${HARDENED_RUNTIME_OPTIONS}
+    IS_SYNTH                    TRUE
+    NEEDS_MIDI_INPUT            TRUE
+    NEEDS_MIDI_OUTPUT           TRUE
+    IS_MIDI_EFFECT              FALSE
+    EDITOR_WANTS_KEYBOARD_FOCUS TRUE
+    COPY_PLUGIN_AFTER_BUILD     FALSE
+    PLUGIN_MANUFACTURER_CODE    PlDt
+    PLUGIN_CODE                 PdIn
+    FORMATS                     AU VST3 LV2 CLAP
+    LV2URI                      https://github.com/timothyschoen/plugdata
+    PRODUCT_NAME                "plugdata"
+    AU_MAIN_TYPE                kAudioUnitType_MusicDevice
+    VST3_CATEGORIES             Instrument
+    VST2_CATEGORY               kPlugCategSynth)
+
+juce_add_plugin(plugdata_fx
+    VERSION                     ${PLUGDATA_VERSION}
+    COMPANY_NAME                ${PLUGDATA_COMPANY_NAME}
+    COMPANY_COPYRIGHT           ${PLUGDATA_COMPANY_COPYRIGHT}
+    COMPANY_WEBSITE             ${PLUGDATA_COMPANY_WEBSITE}
+    ICON_BIG                    ${PLUGDATA_ICON_BIG}
+    HARDENED_RUNTIME_ENABLED    ${HARDENED_RUNTIME_ENABLED}
+    HARDENED_RUNTIME_OPTIONS    ${HARDENED_RUNTIME_OPTIONS}
+    PLUGIN_DESCRIPTION          "A plugin that loads Pure Data patches"
+    IS_SYNTH                    FALSE
+    NEEDS_MIDI_INPUT            TRUE
+    NEEDS_MIDI_OUTPUT           TRUE
+    IS_MIDI_EFFECT              FALSE
+    EDITOR_WANTS_KEYBOARD_FOCUS TRUE
+    COPY_PLUGIN_AFTER_BUILD     FALSE
+    PLUGIN_MANUFACTURER_CODE    PlDt
+    PLUGIN_CODE                 PdFx
+    FORMATS                     AU VST3 LV2 CLAP
+    LV2URI                      https://github.com/timothyschoen/plugdata-fx
+    PRODUCT_NAME                "plugdata-fx"
+    AU_MAIN_TYPE                kAudioUnitType_MusicEffect
+    VST3_CATEGORIES             Fx
+    VST2_CATEGORY               kPlugCategEffect)
+
+
+
+if(APPLE)
+juce_add_plugin(plugdata_midi
+    VERSION                     ${PLUGDATA_VERSION}
+    COMPANY_NAME                ${PLUGDATA_COMPANY_NAME}
+    COMPANY_COPYRIGHT           ${PLUGDATA_COMPANY_COPYRIGHT}
+    COMPANY_WEBSITE             ${PLUGDATA_COMPANY_WEBSITE}
+    ICON_BIG                    ${PLUGDATA_ICON_BIG}
+    HARDENED_RUNTIME_ENABLED    ${HARDENED_RUNTIME_ENABLED}
+    HARDENED_RUNTIME_OPTIONS    ${HARDENED_RUNTIME_OPTIONS}
+    PLUGIN_DESCRIPTION          "A plugin that loads Pure Data patches"
+    IS_SYNTH                    FALSE
+    NEEDS_MIDI_INPUT            TRUE
+    NEEDS_MIDI_OUTPUT           TRUE
+    IS_MIDI_EFFECT              TRUE
+    EDITOR_WANTS_KEYBOARD_FOCUS TRUE
+    COPY_PLUGIN_AFTER_BUILD     FALSE
+    PLUGIN_MANUFACTURER_CODE    PlDt
+    PLUGIN_CODE                 PdMd
+    FORMATS                     AU
+    PRODUCT_NAME                "plugdata-midi"
+    AU_MAIN_TYPE                kAudioUnitType_MIDIProcessor)
+endif()
+
+if(${CMAKE_VERSION} VERSION_GREATER_EQUAL "3.21")
+  # Silence excessive messaging from juce-clap-extensions
+  # Enable verbose flag to see these messages
+  if(VERBOSE)
+  else()
+  set(MESSAGE_QUIET ON)
+  endif()
+  clap_juce_extensions_plugin(TARGET plugdata
+      CLAP_ID "com.timothyschoen.plugdata"
+      CLAP_FEATURES "instrument")
+
+  clap_juce_extensions_plugin(TARGET plugdata_fx
+      CLAP_ID "com.timothyschoen.plugdata-fx"
+      CLAP_FEATURES "effect")
+
+  if(VERBOSE)
+  else()
+  unset(MESSAGE_QUIET)
+  endif()
+else()
+  message(NOTICE "\n\nWarning: Building CLAP plugins requires at least cmake 3.21, you have ${CMAKE_MAJOR_VERSION}.${CMAKE_MINOR_VERSION}")
+  message(NOTICE "CLAP plugin build will be disabed\n\n")
+endif()
+
+target_sources(plugdata_standalone PUBLIC ${plugdata_standalone_sources} ${SOURCES_DIRECTORY}/Utility/Config.cpp ${SOURCES_DIRECTORY}/Standalone/InternalSynth.cpp)
+target_sources(plugdata PUBLIC ${SOURCES_DIRECTORY}/Utility/Config.cpp ${SOURCES_DIRECTORY}/Standalone/InternalSynth.cpp)
+target_sources(plugdata_fx PUBLIC ${SOURCES_DIRECTORY}/Utility/Config.cpp ${SOURCES_DIRECTORY}/Standalone/InternalSynth.cpp)
+if(APPLE)
+target_sources(plugdata_midi PUBLIC ${SOURCES_DIRECTORY}/Utility/Config.cpp ${SOURCES_DIRECTORY}/Standalone/InternalSynth.cpp)
+endif()
+
+target_compile_definitions(plugdata_standalone PUBLIC ${PLUGDATA_COMPILE_DEFINITIONS} JUCE_USE_CUSTOM_PLUGIN_STANDALONE_APP=1 PLUGDATA_STANDALONE=1)
+target_compile_definitions(plugdata PUBLIC ${PLUGDATA_COMPILE_DEFINITIONS})
+target_compile_definitions(plugdata_fx PUBLIC ${PLUGDATA_COMPILE_DEFINITIONS} PLUGDATA_FX=1)
+
+if(APPLE)
+target_compile_definitions(plugdata_midi PUBLIC ${PLUGDATA_COMPILE_DEFINITIONS} PLUGDATA_MIDI=1)
+endif()
+
+target_include_directories(plugdata_standalone PUBLIC "$<BUILD_INTERFACE:${PLUGDATA_INCLUDE_DIRECTORY}>")
+target_include_directories(plugdata PUBLIC "$<BUILD_INTERFACE:${PLUGDATA_INCLUDE_DIRECTORY}>")
+target_include_directories(plugdata_fx PUBLIC "$<BUILD_INTERFACE:${PLUGDATA_INCLUDE_DIRECTORY}>")
+
+if(APPLE)
+target_include_directories(plugdata_midi PUBLIC "$<BUILD_INTERFACE:${PLUGDATA_INCLUDE_DIRECTORY}>")
+endif()
+
+# Add pd file icons for mac
+if(APPLE)
+set_target_properties(plugdata_standalone PROPERTIES
+  RESOURCE "${CMAKE_CURRENT_SOURCE_DIR}/Resources/Icons/pd-file.icns")
+endif()
+
+
+if(UNIX AND NOT APPLE)
+    target_link_libraries(plugdata_standalone PRIVATE plugdata_core pd StandaloneBinaryData "-Wl,-export-dynamic")
+elseif(APPLE)
+  if (CMAKE_CXX_COMPILER_VERSION VERSION_GREATER 15.0)
+    set(MACOS_COMPAT_LINKER_FLAGS "-Wl,-ld_classic")
+  endif()
+  target_link_libraries(plugdata_standalone PRIVATE plugdata_core pd StandaloneBinaryData "-framework Carbon" ${MACOS_COMPAT_LINKER_FLAGS})
+  target_link_libraries(plugdata_midi PRIVATE plugdata_core pd-multi  "-framework Carbon" ${MACOS_COMPAT_LINKER_FLAGS})
+  target_link_libraries(plugdata PRIVATE "-framework Carbon" ${MACOS_COMPAT_LINKER_FLAGS})
+  target_link_libraries(plugdata_fx PRIVATE "-framework Carbon" ${MACOS_COMPAT_LINKER_FLAGS})
+else()
+ target_link_libraries(plugdata_standalone PRIVATE plugdata_core pd StandaloneBinaryData)
+endif()
+
+target_link_libraries(plugdata PRIVATE plugdata_core pd-multi)
+target_link_libraries(plugdata_fx PRIVATE plugdata_core pd-multi)
+
+set_target_properties(plugdata_standalone PROPERTIES RUNTIME_OUTPUT_DIRECTORY ${PLUGDATA_PLUGINS_LOCATION}/Standalone)
+set_target_properties(plugdata_standalone PROPERTIES LIBRARY_OUTPUT_DIRECTORY ${PLUGDATA_PLUGINS_LOCATION}/Standalone)
+set_target_properties(plugdata_standalone PROPERTIES BUNDLE_OUTPUT_DIRECTORY ${PLUGDATA_PLUGINS_LOCATION}/Standalone)
+set_target_properties(plugdata_standalone PROPERTIES BUNDLE_OUTPUT_DIRECTORY_DEBUG ${PLUGDATA_PLUGINS_LOCATION}/Standalone)
+set_target_properties(plugdata_standalone PROPERTIES RUNTIME_OUTPUT_DIRECTORY_DEBUG ${PLUGDATA_PLUGINS_LOCATION}/Standalone)
+set_target_properties(plugdata_standalone PROPERTIES LIBRARY_OUTPUT_DIRECTORY_DEBUG ${PLUGDATA_PLUGINS_LOCATION}/Standalone)
+set_target_properties(plugdata_standalone PROPERTIES BUNDLE_OUTPUT_DIRECTORY_RELEASE ${PLUGDATA_PLUGINS_LOCATION}/Standalone)
+set_target_properties(plugdata_standalone PROPERTIES RUNTIME_OUTPUT_DIRECTORY_RELEASE ${PLUGDATA_PLUGINS_LOCATION}/Standalone)
+set_target_properties(plugdata_standalone PROPERTIES LIBRARY_OUTPUT_DIRECTORY_RELEASE ${PLUGDATA_PLUGINS_LOCATION}/Standalone)
+
+set_target_properties(plugdata PROPERTIES RUNTIME_OUTPUT_DIRECTORY ${PLUGDATA_PLUGINS_LOCATION})
+set_target_properties(plugdata PROPERTIES LIBRARY_OUTPUT_DIRECTORY ${PLUGDATA_PLUGINS_LOCATION})
+
+set_target_properties(plugdata_fx PROPERTIES RUNTIME_OUTPUT_DIRECTORY ${PLUGDATA_PLUGINS_LOCATION})
+set_target_properties(plugdata_fx PROPERTIES LIBRARY_OUTPUT_DIRECTORY ${PLUGDATA_PLUGINS_LOCATION})
+
+if(APPLE)
+set_target_properties(plugdata_midi PROPERTIES LIBRARY_OUTPUT_DIRECTORY ${PLUGDATA_PLUGINS_LOCATION})
+set_target_properties(plugdata_midi PROPERTIES LIBRARY_OUTPUT_DIRECTORY ${PLUGDATA_PLUGINS_LOCATION})
+endif()
+
+if(RUN_CLANG_TIDY)
+  find_program( CLANG_TIDY_EXE NAMES "clang-tidy" DOC "Path to clang-tidy executable" )
+  if(NOT CLANG_TIDY_EXE)
+    message(STATUS "clang-tidy not found.")
+  else()
+    message(STATUS "clang-tidy found: ${CLANG_TIDY_EXE}")
+    set(DO_CLANG_TIDY "${CLANG_TIDY_EXE}" "-checks=clang-diagnostic-*,clang-diagnostic-unused-value,clang-analyzer-*,bugprone-*,performance-*,readability-*,-readability-magic-numbers,-readability-braces-around-statements,-readability-inconsistent-declaration-parameter-name,-readability-named-parameter  --header-filter='.*'")
+  endif()
+  set_target_properties(plugdata_standalone PROPERTIES CXX_CLANG_TIDY "${DO_CLANG_TIDY}")
+endif()
+
+# Set up testing framework
+if(ENABLE_TESTING)
+
+enable_testing()
+if(APPLE)
+file(GLOB_RECURSE TestFiles CONFIGURE_DEPENDS "${CMAKE_CURRENT_SOURCE_DIR}/Tests/*.cpp" "${CMAKE_CURRENT_SOURCE_DIR}/Tests/*.mm")
+else()
+file(GLOB_RECURSE TestFiles CONFIGURE_DEPENDS "${CMAKE_CURRENT_SOURCE_DIR}/Tests/*.cpp")
+endif()
+source_group(TREE ${CMAKE_CURRENT_SOURCE_DIR}/Tests PREFIX "" FILES ${TestFiles})
+
+# Include Catch2
+add_subdirectory(${CMAKE_CURRENT_SOURCE_DIR}/Libraries/Catch2)
+set(Catch2_SOURCE_DIR ${CMAKE_CURRENT_SOURCE_DIR}/Libraries/Catch2)
+
+add_executable(Tests ${TestFiles})
+set_target_properties(Tests PROPERTIES CXX_STANDARD 20)
+
+target_link_libraries(Tests PRIVATE Catch2::Catch2WithMain plugdata ${libs})
+
+source_group(TREE ${CMAKE_CURRENT_SOURCE_DIR}/Tests PREFIX "" FILES ${TestFiles})
+include(${Catch2_SOURCE_DIR}/extras/Catch.cmake)
+catch_discover_tests(Tests)
+
+target_compile_definitions(Tests PUBLIC TESTING=1)
+
+target_include_directories(Tests PUBLIC PLUGDATA_INCLUDE_DIRECTORY)
+target_include_directories(Tests PUBLIC ${CMAKE_CURRENT_SOURCE_DIR}/Tests/)
+target_include_directories(Tests PUBLIC "$<BUILD_INTERFACE:${PLUGDATA_INCLUDE_DIRECTORY}>")
+
+set_target_properties(Tests PROPERTIES PREFIX "")
+set_target_properties(Tests PROPERTIES CMAKE_CXX_VISIBILITY_PRESET hidden)
+set_target_properties(Tests PROPERTIES LIBRARY_OUTPUT_DIRECTORY ${PLUGDATA_PLUGINS_LOCATION})
+set_target_properties(Tests PROPERTIES RUNTIME_OUTPUT_DIRECTORY ${PLUGDATA_PLUGINS_LOCATION})
+set_property(TARGET Tests PROPERTY CXX_VISIBILITY_PRESET hidden)
+set_property(TARGET Tests PROPERTY VISIBILITY_INLINES_HIDDEN ON)
+
+endif()
+
+if(MSVC)
+set_target_properties(pthreadVC3 pthreadVSE3 pthreadVCE3 PROPERTIES EXCLUDE_FROM_ALL 1 EXCLUDE_FROM_DEFAULT_BUILD 1)
+endif()
+
+set(CMAKE_INSTALL_DEFAULT_DIRECTORY_PERMISSIONS
+  WORLD_READ
+  WORLD_WRITE
+  WORLD_EXECUTE
+)
+
+if(APPLE)
+  install(DIRECTORY ${PLUGDATA_PLUGINS_LOCATION}/VST3/plugdata.vst3 DESTINATION "/Library/Audio/Plug-ins/VST3")
+  install(DIRECTORY ${PLUGDATA_PLUGINS_LOCATION}/VST3/plugdata-fx.vst3 DESTINATION "/Library/Audio/Plug-ins/VST3")
+  install(DIRECTORY ${PLUGDATA_PLUGINS_LOCATION}/LV2/plugdata.lv2 DESTINATION "/Library/Audio/Plug-ins/LV2")
+  install(DIRECTORY ${PLUGDATA_PLUGINS_LOCATION}/LV2/plugdata-fx.lv2 DESTINATION "/Library/Audio/Plug-ins/LV2")
+  install(DIRECTORY ${PLUGDATA_PLUGINS_LOCATION}/AU/plugdata.component DESTINATION "/Library/Audio/Plug-ins/Components")
+  install(DIRECTORY ${PLUGDATA_PLUGINS_LOCATION}/AU/plugdata-fx.component DESTINATION "/Library/Audio/Plug-ins/Components")
+  install(DIRECTORY ${PLUGDATA_PLUGINS_LOCATION}/AU/plugdata-midi.component DESTINATION "/Library/Audio/Plug-ins/Components")
+  install(DIRECTORY ${PLUGDATA_PLUGINS_LOCATION}/Standalone/plugdata.app DESTINATION "/Applications")
+elseif(WIN32)
+  install(DIRECTORY ${PLUGDATA_PLUGINS_LOCATION}/VST3/plugdata.vst3 DESTINATION "$ENV{PROGRAMFILES}/Common Files/VST3")
+  install(DIRECTORY ${PLUGDATA_PLUGINS_LOCATION}/VST3/plugdata-fx.vst3 DESTINATION "$ENV{PROGRAMFILES}/Common Files/VST3")
+  install(DIRECTORY ${PLUGDATA_PLUGINS_LOCATION}/LV2/plugdata.lv2 DESTINATION "$ENV{PROGRAMFILES}/Common Files/LV2")
+  install(DIRECTORY ${PLUGDATA_PLUGINS_LOCATION}/LV2/plugdata-fx.lv2 DESTINATION "$ENV{PROGRAMFILES}/Common Files/LV2")
+  install(PROGRAMS ${PLUGDATA_PLUGINS_LOCATION}/Standalone/plugdata.exe DESTINATION "$ENV{PROGRAMFILES}/plugdata/")
+  install(PROGRAMS ${PLUGDATA_PLUGINS_LOCATION}/LV2/pd.dll DESTINATION "$ENV{PROGRAMFILES}/plugdata/")
+elseif(UNIX AND NOT APPLE) # Linux or BSD
+  install(DIRECTORY ${PLUGDATA_PLUGINS_LOCATION}/VST3/plugdata.vst3 DESTINATION "$ENV{HOME}/.vst3")
+  install(DIRECTORY ${PLUGDATA_PLUGINS_LOCATION}/VST3/plugdata-fx.vst3 DESTINATION "$ENV{HOME}/.vst3")
+  install(DIRECTORY ${PLUGDATA_PLUGINS_LOCATION}/LV2/plugdata.lv2 DESTINATION "$ENV{HOME}/.lv2")
+  install(DIRECTORY ${PLUGDATA_PLUGINS_LOCATION}/LV2/plugdata-fx.lv2 DESTINATION "$ENV{HOME}/.lv2")
+  #TODO: install standalone and Kott's .desktop file
+endif()
+
+#add_custom_target(plugdata_standalone ALL)